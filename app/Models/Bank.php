<?php

namespace App\Models;

use App\Models\Employeebank;
use Illuminate\Database\Eloquent\Model;
use Illuminate\Database\Eloquent\Factories\HasFactory;

class Bank extends Model
{
    use HasFactory;

    protected $guarded = [];

<<<<<<< HEAD
    public function employeebanks()
=======
    public function employeebank()
>>>>>>> 52091691
    {
        return $this->hasMany(Employeebank::class);
    }
}<|MERGE_RESOLUTION|>--- conflicted
+++ resolved
@@ -11,13 +11,4 @@
     use HasFactory;
 
     protected $guarded = [];
-
-<<<<<<< HEAD
-    public function employeebanks()
-=======
-    public function employeebank()
->>>>>>> 52091691
-    {
-        return $this->hasMany(Employeebank::class);
-    }
 }