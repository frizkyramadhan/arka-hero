--- conflicted
+++ resolved
@@ -1,30 +1,21 @@
 <?php
 
 namespace App\Models;
-
-<<<<<<< HEAD
 use Illuminate\Database\Eloquent\Model;
 use Illuminate\Database\Eloquent\Relations\BelongsTo;
-=======
 use App\Models\Employee;
-use Illuminate\Database\Eloquent\Model;
->>>>>>> 52091691
 use Illuminate\Database\Eloquent\Factories\HasFactory;
-
 class Jobexperience extends Model
 {
     use HasFactory;
 
     protected $guarded = [];
 
-<<<<<<< HEAD
-    public function employees(): BelongsTo
-    {
-        return $this->belongsTo(Employee::class, 'employee_id', 'id');
-=======
+
+    
     public function employee()
     {
         return $this->belongsTo(Employee::class);
->>>>>>> 52091691
     }
+
 }