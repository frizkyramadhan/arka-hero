--- conflicted
+++ resolved
@@ -4,50 +4,24 @@
 
 use App\Models\Familie;
 use App\Models\Employee;
+use App\Models\Family;
 use Illuminate\Http\Request;
 use Illuminate\Support\Facades\DB;
 
 class FamilieController extends Controller
 {
-<<<<<<< HEAD
-=======
-    public function families(Request $request)
-    {
-        $title = 'Families';
-        $keyword = $request->keyword;
-        $families = Familie::with('employees')
-            ->where('family_name', 'LIKE', '%' . $keyword . '%')
-            ->orWhere('family_relationship', 'LIKE', '%' . $keyword . '%')
-            ->orWhereHas('employees', function ($query) use ($keyword) {
-                $query->where('fullname', 'LIKE', '%' . $keyword . '%');
-            })
-            ->paginate(5);
-        // $families = DB::table('families')
-        //     ->join('employees', 'families.employee_id', '=', 'employees.id')
-        //     ->select('families.*', 'fullname')
-        //     ->orderBy('fullname', 'asc')
-        //     ->simplePaginate(10);
-        return view('familie.index', ['families' => $families], compact('title'));
-    }
->>>>>>> 52091691
 
     public function index()
     {
-<<<<<<< HEAD
         $title = ' Employee Family';
         $subtitle = ' Employee Family';
         $employees = Employee::orderBy('fullname', 'asc')->get();
         return view('familie.index', compact('title', 'subtitle', 'employees'));
-=======
-        $title = 'Add Family';
-        $employee = Employee::orderBy('id', 'asc')->get();
-        return view('familie.create', compact('employee', 'title'));
->>>>>>> 52091691
     }
 
     public function getFamilies(Request $request)
     {
-        $families = Familie::leftJoin('employees', 'families.employee_id', '=', 'employees.id')
+        $families = Family::leftJoin('employees', 'families.employee_id', '=', 'employees.id')
             ->select('families.*', 'employees.fullname')
             ->orderBy('families.family_birthdate', 'asc');
         // $families = Familie::with('employees');
@@ -123,12 +97,40 @@
     //     $employee = Employee::orderBy('id', 'asc')->get();
     //     return view('familie.create', compact('employee'));
     // }
+    // public function families(Request $request)
+    // {
+    //     $title = 'Families';
+    //     $keyword = $request->keyword;
+    //     $families = Familie::with('employees')
+    //         ->where('family_name', 'LIKE', '%' . $keyword . '%')
+    //         ->orWhere('family_relationship', 'LIKE', '%' . $keyword . '%')
+    //         ->orWhereHas('employees', function ($query) use ($keyword) {
+    //             $query->where('fullname', 'LIKE', '%' . $keyword . '%');
+    //         })
+    //         ->paginate(5);
+    //     // $families = DB::table('families')
+    //     //     ->join('employees', 'families.employee_id', '=', 'employees.id')
+    //     //     ->select('families.*', 'fullname')
+    //     //     ->orderBy('fullname', 'asc')
+    //     //     ->simplePaginate(10);
+    //     return view('familie.index', ['families' => $families], compact('title'));
+    // }
+
+    public function addFamilie()
+    {
+        $title = 'Add Family';
+        $employee = Employee::orderBy('id', 'asc')->get();
+        return view('familie.create', compact('employee', 'title'));
+    }
+
 
     // public function store(Request $request)
     // {
 
-<<<<<<< HEAD
-     
+
+   
+
+
     //     $request->validate([
     //         'employee_id' => 'required',
     //         'family_name' => 'required',
@@ -137,29 +139,7 @@
     //         'family_birthdate' => 'required',
     //         'family_remarks' => 'required',
     //     ]);
-=======
 
-        $request->validate([
-            'employee_id' => 'required',
-            'family_name' => 'required',
-            'family_relationship' => 'required',
-            'family_birthplace' => 'required',
-            'family_birthdate' => 'required',
-            'family_remarks' => 'required',
-        ]);
-
-        $families = new Familie();
-        $families->employee_id = $request->employee_id;
-        $families->family_name = $request->family_name;
-        $families->family_relationship = $request->family_relationship;
-        $families->family_birthplace = $request->family_birthplace;
-        $families->family_birthdate = $request->family_birthdate;
-        $families->family_remarks = $request->family_remarks;
-        $families->save();
-
-        return redirect('admin/families')->with('status', 'Family Employee Add Successfully');
-    }
->>>>>>> 52091691
 
     //     $families = new Familie();
     //     $families->employee_id = $request->employee_id;
@@ -198,18 +178,19 @@
     //     return redirect('admin/families')->with('status', 'Family Employee Update Successfully');
     // }
 
-<<<<<<< HEAD
+
     
     // public function deleteFamilie($slug)
     // {
-=======
 
     public function deleteFamilie($slug)
     {
->>>>>>> 52091691
+
 
     //     $families = Familie::where('slug', $slug)->first();
     //     $families->delete();
     //     return redirect('admin/families')->with('status', 'Family Employee Delete Successfully');
     // }
+}
+
 }