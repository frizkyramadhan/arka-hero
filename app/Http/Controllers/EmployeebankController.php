--- conflicted
+++ resolved
@@ -13,28 +13,10 @@
 
     public function index()
     {
-<<<<<<< HEAD
-        $keyword = $request->keyword;
-        $employeebanks = Employeebank::with(['employees', 'banks'])
-            ->where('bank_account_no', 'LIKE', '%' . $keyword . '%')
-            ->orWhere('bank_account_name', 'LIKE', '%' . $keyword . '%')
-            ->orWhereHas('employees', function ($query) use ($keyword) {
-                $query->where('fullname', 'LIKE', '%' . $keyword . '%');
-            })
-            ->paginate(5);
-        // $employeebanks = DB::table('employeebanks')
-        //     ->join('employees', 'employeebanks.employee_id', '=', 'employees.id')
-        //     ->join('banks', 'employeebanks.bank_id', '=', 'banks.id')
-        //     ->select('employeebanks.*', 'fullname', 'bank_name')
-        //     ->orderBy('fullname', 'asc')
-        //     ->simplePaginate(15);
-        return view('employeebank.index', ['employeebanks' => $employeebanks]);
-=======
         $title = ' Employee Bank';
         $subtitle = ' Employee Bank';
         $employees = Employee::orderBy('fullname', 'asc')->get();
         return view('employeebank.index', compact('title', 'subtitle', 'employees'));
->>>>>>> e98eb72b
     }
 
     public function getEmployeebank(Request $request)
@@ -129,15 +111,7 @@
     //     return redirect('admin/employeebanks')->with('status', 'Bank Employee Add Successfully');
     // }
 
-<<<<<<< HEAD
-    public function editEmployeebank($slug)
-    {
-        $employeebanks = Employeebank::where('slug', $slug)->first();
-        $employee = Employee::orderBy('id', 'asc')->get();
-        $banks = Bank::all();
-        return view('employeebank.edit', compact('employeebanks', 'employee', 'banks'));
-    }
-=======
+
     // public function editEmployeebank($slug)
     // {
     //     $employeebanks = Employeebank::where('slug', $slug)->first();
@@ -145,7 +119,7 @@
     //     $banks = Bank::all();
     //     return view('employeebank.edit', compact('employeebanks','employee','banks'));
     // }
->>>>>>> e98eb72b
+
 
     // public function updateEmployeebank(Request $request, $slug)
     // {
