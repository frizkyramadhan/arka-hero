--- conflicted
+++ resolved
@@ -94,13 +94,8 @@
         </li>
         @endcannot
         @cannot('user')
-<<<<<<< HEAD
-        <li class="nav-item {{ Request::is('licenses*') || Request::is('insurances*') || Request::is('families*') || Request::is('educations*') || Request::is('courses*') || Request::is('emrgcalls*') || Request::is('additionaldatas*') || Request::is('employeebanks*') || Request::is('administrations*') || Request::is('jobexperiences*') || Request::is('operableunits*') || Request::is('taxidentifications*') || Request::is('emails*') ? 'menu-open' : '' }}">
-          <a href="#" class="nav-link {{ Request::is('licenses*') || Request::is('insurances*') || Request::is('families*') || Request::is('educations*') || Request::is('courses*') || Request::is('emrgcalls*') || Request::is('additionaldatas*') || Request::is('employeebanks*') || Request::is('administrations*') || Request::is('jobexperiences*') || Request::is('operableunits*') || Request::is('taxidentifications*') || Request::is('emails*') ? 'active' : '' }}">
-=======
         <li class="nav-item {{ Request::is('personals*') || Request::is('licenses*') || Request::is('insurances*') || Request::is('families*') || Request::is('educations*') || Request::is('courses*') || Request::is('emrgcalls*') || Request::is('additionaldatas*') || Request::is('employeebanks*') || Request::is('administrations*') || Request::is('jobexperiences*') || Request::is('operableunits*') || Request::is('taxidentifications*')  ? 'menu-open' : '' }}">
           <a href="#" class="nav-link {{ Request::is('personals*') || Request::is('licenses*') || Request::is('insurances*') || Request::is('families*') || Request::is('educations*') || Request::is('courses*') || Request::is('emrgcalls*') || Request::is('additionaldatas*') || Request::is('employeebanks*') || Request::is('administrations*') || Request::is('jobexperiences*') || Request::is('operableunits*') || Request::is('taxidentifications*')  ? 'active' : '' }}">
->>>>>>> 0e2c6407
             <i class="nav-icon fa fa-table"></i>
             <p>
               Summary Employee
@@ -133,13 +128,8 @@
               </a>
             </li>
             <li class="nav-item">
-<<<<<<< HEAD
-              <a href="{{ url('educations') }}" class="nav-link {{ Request::is('educations*') ? 'active' : '' }}">
-                <i class="nav-icon fa fa-university"></i>
-=======
               <a href="{{ url('taxidentifications') }}" class="nav-link {{ Request::is('taxidentifications*') ? 'active' : '' }}">
                 <i class="nav-icon fa fa-user-md"></i>
->>>>>>> 0e2c6407
                 <p>
                   Tax Identification
                 </p>
