@extends('layouts.main')
@section('content')
<div class="content-header">
  <div class="container-fluid">
    <div class="row mb-2">
      <div class="col-sm-6">
        <h1 class="m-0">Employee</h1>
      </div><!-- /.col -->
      <div class="col-sm-6">
        <ol class="breadcrumb float-sm-right">
          <li class="breadcrumb-item"><a href="#">Home</a></li>
          <li class="breadcrumb-item active">Employee</li>
        </ol>
      </div><!-- /.col -->
    </div><!-- /.row -->
  </div><!-- /.container-fluid -->
</div>

<!-- /.content-header -->
<section class="content">
  <div class="container-fluid">
    <div class="row">
      <div class="col-12">
        <form method="POST" action="{{ url('employees') }}" enctype="multipart/form-data">
          @csrf
          <div class="card">
            <div class="card-header">
              <h3 class="card-title">
                <strong>{{ $subtitle }}</strong>
              </h3>
              <div class="card-tools">
                <ul class="nav nav-pills ml-auto">
                  <li class="nav-item mr-2">
                    <button type="submit" class="btn btn-primary"><i class="fas fa-save"></i> Save</button>
                    <a href="{{ url('employees') }}" class="btn btn-warning"><i class="fas fa-undo"></i>
                      Back</a>
                  </li>
                </ul>
              </div>
            </div><!-- /.card-header -->
            <div class="card-body">
              <div class="row">
                <div class="col-5 col-sm-3">
                  <div class="nav flex-column nav-tabs h-100" id="vert-tabs-tab" role="tablist" aria-orientation="vertical">
                    <a class="nav-link active" id="vert-tabs-employee-tab" data-toggle="pill" href="#vert-tabs-employee" role="tab" aria-controls="vert-tabs-employee" aria-selected="true">Personal Detail</a>
                    <a class="nav-link" id="vert-tabs-administration-tab" data-toggle="pill" href="#vert-tabs-administration" role="tab" aria-controls="vert-tabs-administration" aria-selected="false">Administrations</a>
                    <a class="nav-link" id="vert-tabs-bank-tab" data-toggle="pill" href="#vert-tabs-bank" role="tab" aria-controls="vert-tabs-bank" aria-selected="false">Bank Accounts</a>
                    <a class="nav-link" id="vert-tabs-taxidentification-tab" data-toggle="pill" href="#vert-tabs-taxidentification" role="tab" aria-controls="vert-tabs-taxidentification" aria-selected="false">Tax Identification</a>
                    <a class="nav-link" id="vert-tabs-insurance-tab" data-toggle="pill" href="#vert-tabs-insurance" role="tab" aria-controls="vert-tabs-insurance" aria-selected="false">Health Insurance</a>
                    <a class="nav-link" id="vert-tabs-licence-tab" data-toggle="pill" href="#vert-tabs-licence" role="tab" aria-controls="vert-tabs-licence" aria-selected="false">Licences</a>
                    <a class="nav-link" id="vert-tabs-family-tab" data-toggle="pill" href="#vert-tabs-family" role="tab" aria-controls="vert-tabs-family" aria-selected="false">Families</a>
                    <a class="nav-link" id="vert-tabs-education-tab" data-toggle="pill" href="#vert-tabs-education" role="tab" aria-controls="vert-tabs-education" aria-selected="false">Educations</a>
                    <a class="nav-link" id="vert-tabs-course-tab" data-toggle="pill" href="#vert-tabs-course" role="tab" aria-controls="vert-tabs-course" aria-selected="false">Courses</a>
                    <a class="nav-link" id="vert-tabs-jobexp-tab" data-toggle="pill" href="#vert-tabs-jobexp" role="tab" aria-controls="vert-tabs-jobexp" aria-selected="false">Job Experiences</a>
                    <a class="nav-link" id="vert-tabs-unit-tab" data-toggle="pill" href="#vert-tabs-unit" role="tab" aria-controls="vert-tabs-unit" aria-selected="false">Operable Units</a>
                    <a class="nav-link" id="vert-tabs-emergency-tab" data-toggle="pill" href="#vert-tabs-emergency" role="tab" aria-controls="vert-tabs-emergency" aria-selected="false">Emergency Calls</a>
                    <a class="nav-link" id="vert-tabs-additional-tab" data-toggle="pill" href="#vert-tabs-additional" role="tab" aria-controls="vert-tabs-additional" aria-selected="false">Additional Data</a>
                    <a class="nav-link" id="vert-tabs-image-tab" data-toggle="pill" href="#vert-tabs-image" role="tab" aria-controls="vert-tabs-image" aria-selected="false">Images</a>
                  </div>
                </div>
                <div class="col-7 col-sm-9">
                  <div class="tab-content" id="vert-tabs-tabContent">
                    <div class="tab-pane text-left fade show active" id="vert-tabs-employee" role="tabpanel" aria-labelledby="vert-tabs-employee-tab">
                      <div class="row">
                        <div class="col-md-3">
                          <div class="form-group">
                            <label for="fullname" class="form-label">Full Name</label>
                            <input type="text" value="{{ old('fullname') }}" class="form-control @error('fullname') is-invalid @enderror" id="fullname" name="fullname" autofocus="true">
                            @if ($errors->any('fullname'))
                            <span class="text-danger">{{ ($errors->first('fullname')) }}</span>
                            @endif
                          </div>
                        </div>
                        <div class="col-md-3">
                          <div class="form-group">
                            <label for="identity_card" class="form-label">Identity Card</label>
                            <input type="text" value="{{ old('identity_card') }}" class="form-control @error('identity_card') is-invalid @enderror" id="identity_card" name="identity_card" placeholder="No. KTP">
                          </div>
                        </div>
                        <div class="col-md-3">
                          <div class="form-group">
                            <label for="emp_pob" class="form-label">POB</label>
                            <input type="text" value="{{ old('emp_pob') }}" class="form-control @error('emp_pob') is-invalid @enderror" id="emp_pob" name="emp_pob">
                            @if ($errors->any('emp_pob'))
                            <span class="text-danger">{{ ($errors->first('emp_pob')) }}</span>
                            @endif
                          </div>
                        </div>
                        <div class="col-md-3">
                          <div class="form-group">
                            <label for="emp_dob" class="form-label">DOB</label>
                            <input type="date" value="{{ old('emp_dob') }}" class="form-control @error('emp_dob') is-invalid @enderror" id="emp_dob" placeholder="" name="emp_dob">
                            @if ($errors->any('emp_dob'))
                            <span class="text-danger">{{ ($errors->first('emp_dob')) }}</span>
                            @endif
                          </div>
                        </div>
                        <div class="col-md-3">
                          <div class="form-group">
                            <label for="blood_type" class="form-label">Blood Type</label>
                            <input type="text" value="{{ old('blood_type') }}" class="form-control @error('blood_type') is-invalid @enderror" name="blood_type" id="blood_type" placeholder="A, B, AB, O" style="text-transform:uppercase">
                            @if ($errors->any('blood_type'))
                            <span class="text-danger">{{ ($errors->first('blood_type')) }}</span>
                            @endif
                          </div>
                        </div>
                        <div class="col-md-3">
                          <div class="form-group">
                            <label for="religion_id" class="form-label">Religion</label>
                            <select name="religion_id" class="form-control @error('religion_id') is-invalid @enderror">
                              @foreach ($religions as $religions)
                              <option value="{{ $religions->id }}" {{ old('religion_id') == $religions->id ? 'selected' : '' }}>
                                {{ $religions->religion_name }}
                              </option>
                              @endforeach
                            </select>
                          </div>
                        </div>
                        <div class="col-md-3">
                          <div class="form-group">
                            <label for="nationality" class="form-label">Nationality</label>
                            <input type="text" value="{{ old('nationality') }}" class="form-control @error('nationality') is-invalid @enderror" id="nationality" name="nationality">
                          </div>
                        </div>
                        <div class="col-md-3">
                          <div class="form-group">
                            <label for="blood_type" class="form-label">Gender</label>
                            <select name="gender" class="form-control @error('gender') is-invalid @enderror">
                              <option value="male" {{ old('gender') == 'male' ? 'selected' : '' }}>Male
                              </option>
                              <option value="female" {{ old('gender') == 'female' ? 'selected' : '' }}>Female
                              </option>
                            </select>
                            @error('gender')
                            <div class="invalid-feedback">
                              {{ $message }}
                            </div>
                            @enderror
                          </div>
                        </div>
                        <div class="col-md-3">
                          <div class="form-group">
                            <label for="marital" class="form-label">Marital</label>
                            <input type="text" value="{{ old('marital') }}" class="form-control @error('marital') is-invalid @enderror" id="marital" name="marital">
                            @if ($errors->any('marital'))
                            <span class="text-danger">{{ ($errors->first('marital')) }}</span>
                            @endif
                          </div>
                        </div>
                        <div class="col-md-3">
                          <div class="form-group">
                            <label for="address" class="form-label">Address</label>
                            <input type="text" value="{{ old('address') }}" class="form-control @error('address') is-invalid @enderror" id="address" name="address" placeholder="Jalan">
                            @if ($errors->any('address'))
                            <span class="text-danger">{{ ($errors->first('address')) }}</span>
                            @endif
                          </div>
                        </div>
                        <div class="col-md-3">
                          <div class="form-group">
                            <label for="village" class="form-label">Village</label>
                            <input type="text" value="{{ old('village') }}" class="form-control @error('village') is-invalid @enderror" id="village" name="village" placeholder="Desa/Dusun">
                          </div>
                        </div>
                        <div class="col-md-3">
                          <div class="form-group">
                            <label for="ward" class="form-label">Ward</label>
                            <input type="text" value="{{ old('ward') }}" class="form-control @error('ward') is-invalid @enderror" id="ward" name="ward" placeholder="Kelurahan">
                          </div>
                        </div>
                        <div class="col-md-3">
                          <div class="form-group">
                            <label for="district" class="form-label">District</label>
                            <input type="text" value="{{ old('district') }}" class="form-control @error('district') is-invalid @enderror" id="district" name="district" placeholder="Kecamatan">
                          </div>
                        </div>
                        <div class="col-md-3">
                          <div class="form-group">
                            <label for="city" class="form-label">City</label>
                            <input type="text" value="{{ old('city') }}" class="form-control @error('city') is-invalid @enderror" id="city" name="city" placeholder="Kota/Kabupaten">
                          </div>
                        </div>
                        <div class="col-md-3">
                          <div class="form-group">
                            <label for="phone" class="form-label">Phone</label>
                            <input type="text" value="{{ old('phone') }}" class="form-control @error('phone') is-invalid @enderror" id="phone" name="phone">
                          </div>
                        </div>
                        <div class="col-md-3">
                          <div class="form-group">
                            <label for="email" class="form-label">Email</label>
                            <input type="text" value="{{ old('email') }}" class="form-control @error('email') is-invalid @enderror" id="email" name="email">
                          </div>
                        </div>
                      </div>
                    </div>
                    <div class="tab-pane fade" id="vert-tabs-administration" role="tabpanel" aria-labelledby="vert-tabs-administration-tab">
                      <div class="row">
                        <input type="hidden" value="1" class="form-control @error('is_active') is-invalid @enderror" id="is_active" name="is_active">
                        <div class="col-md-6">
                          <div class="form-group">
                            <label for="nik" class="form-label">NIK</label>
                            <input type="text" value="{{ old('nik') }}" class="form-control @error('nik') is-invalid @enderror" id="nik" name="nik">
                            @if ($errors->any('nik'))
                            <span class="text-danger">{{ ($errors->first('nik')) }}</span>
                            @endif
                          </div>
                        </div>
                        <div class="col-md-6">
                          <div class="form-group">
                            <label for="pants_size" class="form-label">Class</label>
                            <div class="row mt-2">
                              <div class="col-6">
                                <div class="custom-control custom-radio">
                                  <input class="custom-control-input" type="radio" id="class1" name="class" value="Staff" {{ old('class') == "Staff" ? 'checked' : '' }}>
                                  <label for="class1" class="custom-control-label">Staff</label>
                                </div>
                              </div>
                              <div class="col-6">
                                <div class="custom-control custom-radio">
                                  <input class="custom-control-input" type="radio" id="class2" name="class" value="Non Staff" {{ old('class') == "Non Staff" ? 'checked' : '' }}>
                                  <label for="class2" class="custom-control-label">Non Staff</label>
                                </div>
                              </div>
                              @if ($errors->any('class'))
                              <span class="text-danger">{{ ($errors->first('class')) }}</span>
                              @endif
                            </div>
                          </div>
                        </div>
                        <div class="col-md-6">
                          <div class="form-group">
                            <label for="doh" class="form-label">DOH</label>
                            <input type="date" value="{{ old('doh') }}" class="form-control @error('doh') is-invalid @enderror" id="doh" name="doh">
                            @if ($errors->any('doh'))
                            <span class="text-danger">{{ ($errors->first('doh')) }}</span>
                            @endif
                          </div>
                        </div>
                        <div class="col-md-6">
                          <div class="form-group">
                            <label for="foc" class="form-label">FOC</label>
                            <input type="date" value="{{ old('foc') }}" class="form-control @error('foc') is-invalid @enderror" id="foc" name="foc">
                            @if ($errors->any('foc'))
                            <span class="text-danger">{{ ($errors->first('foc')) }}</span>
                            @endif
                          </div>
                        </div>
                        <div class="col-md-6">
                          <div class="form-group">
                            <label for="agreement" class="form-label">Agreement</label>
                            <select name="agreement" class="form-control @error('agreement') is-invalid @enderror select2bs4">
                              <option value="" {{ old('agreement') == '' ? 'selected' : '' }}>-Select Aggrement-</option>
                              <option value="PKWT1" {{ old('agreement') == 'PKWT1' ? 'selected' : '' }}>PKWT1</option>
                              <option value="PKWT2" {{ old('agreement') == 'PKWT2' ? 'selected' : '' }}>PKWT2</option>
                              <option value="PKWT3" {{ old('agreement') == 'PKWT3' ? 'selected' : '' }}>PKWT3</option>
                              <option value="PKWT4" {{ old('agreement') == 'PKWT4' ? 'selected' : '' }}>PKWT4</option>
                              <option value="PKWTT" {{ old('agreement') == 'PKWTT' ? 'selected' : '' }}>PKWTT</option>
                              <option value="Daily" {{ old('agreement') == 'Daily' ? 'selected' : '' }}>Daily</option>
                            </select>
                            @if ($errors->any('agreement'))
                            <span class="text-danger">{{ ($errors->first('agreement')) }}</span>
                            @endif
                          </div>
                        </div>
                        <div class="col-md-6">
                          <div class="form-group">
                            <label for="company_program" class="form-label">Company Program</label>
                            <input type="text" value="{{ old('company_program') }}" class="form-control @error('company_program') is-invalid @enderror" id="company_program" name="company_program">
                            @if ($errors->any('company_program'))
                            <span class="text-danger">{{ ($errors->first('company_program')) }}</span>
                            @endif
                          </div>
                        </div>
                        <div class="col-md-6">
                          <div class="form-group">
                            <label for="no_fptk" class="form-label">No FPTK</label>
                            <input type="text" value="{{ old('no_fptk') }}" class="form-control @error('no_fptk') is-invalid @enderror" id="no_fptk" name="no_fptk">
                            @if ($errors->any('no_fptk'))
                            <span class="text-danger">{{ ($errors->first('no_fptk')) }}</span>
                            @endif
                          </div>
                        </div>
                        <div class="col-md-6">
                          <div class="form-group">
                            <label for="no_sk_active" class="form-label">No Certificate Active Employment</label>
                            <input type="text" value="{{ old('no_sk_active') }}" class="form-control @error('no_sk_active') is-invalid @enderror" id="no_sk_active" name="no_sk_active">
                            @if ($errors->any('no_sk_active'))
                            <span class="text-danger">{{ ($errors->first('no_sk_active')) }}</span>
                            @endif
                          </div>
                        </div>
                        <div class="col-md-6">
                          <div class="form-group">
                            <label for="poh" class="form-label">POH</label>
                            <input type="text" value="{{ old('poh') }}" class="form-control @error('poh') is-invalid @enderror" id="poh" name="poh">
                            @if ($errors->any('poh'))
                            <span class="text-danger">{{ ($errors->first('poh')) }}</span>
                            @endif
                          </div>
                        </div>
                        <div class="col-md-6">
                          <div class="form-group">
                            <label for="basic_salary" class="form-label">Basic Salary</label>
                            <input type="number" value="{{ old('basic_salary') }}" class="form-control @error('basic_salary') is-invalid @enderror" id="basic_salary" name="basic_salary">
                            @if ($errors->any('basic_salary'))
                            <span class="text-danger">{{ ($errors->first('basic_salary')) }}</span>
                            @endif
                          </div>
                        </div>
                        <div class="col-md-6">
                          <div class="form-group">
                            <label for="position_id" class="form-label">Position</label>
                            <select id="position_id" name="position_id" class="form-control @error('position_id') is-invalid @enderror select2bs4">
                              <option value="">-Select Position-</option>
                              @foreach ($positions as $position)
                              <option value="{{ $position->id }}" {{ old('position_id') == $position->id ? 'selected' : '' }}>
                                {{ $position->position_name }}
                              </option>
                              @endforeach
                            </select>
                            @if ($errors->any('position_id'))
                            <span class="text-danger">{{ ($errors->first('position_id')) }}</span>
                            @endif
                          </div>
                        </div>
                        <div class="col-md-6">
                          <div class="form-group">
                            <label for="site_allowance" class="form-label">Site Allowance</label>
                            <input type="number" value="{{ old('site_allowance') }}" class="form-control @error('site_allowance') is-invalid @enderror" id="site_allowance" name="site_allowance">
                            @if ($errors->any('site_allowance'))
                            <span class="text-danger">{{ ($errors->first('site_allowance')) }}</span>
                            @endif
                          </div>
                        </div>
                        <div class="col-md-6">
                          <div class="form-group">
                            <label for="department" class="form-label">Department</label>
                            <input type="text" value="{{ old('department') }}" class="form-control @error('department') is-invalid @enderror" id="department" name="department" readonly>
                            @if ($errors->any('department'))
                            <span class="text-danger">{{ ($errors->first('department')) }}</span>
                            @endif
                          </div>
                        </div>
                        <div class="col-md-6">
                          <div class="form-group">
                            <label for="other_allowance" class="form-label">Other Allowance</label>
                            <input type="number" value="{{ old('other_allowance') }}" class="form-control @error('other_allowance') is-invalid @enderror" id="other_allowance" name="other_allowance">
                            @if ($errors->any('other_allowance'))
                            <span class="text-danger">{{ ($errors->first('other_allowance')) }}</span>
                            @endif
                          </div>
                        </div>
                        <div class="col-md-6">
                          <div class="form-group">
                            <label for="project_id" class="form-label">Project</label>
                            <select name="project_id" class="form-control @error('project_id') is-invalid @enderror select2bs4">
                              <option value="">-Select Project-</option>
                              @foreach ($projects as $project)
                              <option value="{{ $project->id }}" {{ old('project_id') == $project->id ? 'selected' : '' }}>
                                {{ $project->project_code }} - {{ $project->project_name }}
                              </option>
                              @endforeach
                            </select>
                            @if ($errors->any('project_id'))
                            <span class="text-danger">{{ ($errors->first('project_id')) }}</span>
                            @endif
                          </div>
                        </div>
                      </div>
                    </div>
                    <div class="tab-pane fade" id="vert-tabs-bank" role="tabpanel" aria-labelledby="vert-tabs-bank-tab">
                      <div class="row">
                        <div class="col-md-8">
                          <div class="form-group">
                            <label for="bank_id" class="form-label">Bank</label>
                            <select name="bank_id" class="form-control @error('bank_id') is-invalid @enderror">
                              <option value="">-Select Bank-</option>
                              @foreach ($banks as $bank)
                              <option value="{{ $bank->id }}" {{ old('bank_id') == $bank->id ? 'selected' : '' }}>
                                {{ $bank->bank_name }}
                              </option>
                              @endforeach
                            </select>
                          </div>
                        </div>
                        <div class="col-md-8">
                          <div class="form-group">
                            <label for="bank_account_no" class="form-label">Account No</label>
                            <input type="number" value="{{ old('bank_account_no') }}" class="form-control @error('bank_account_no') is-invalid @enderror" id="bank_account_no" name="bank_account_no">
                            @if ($errors->any('bank_account_no'))
                            <span class="text-danger">{{ ($errors->first('bank_account_no')) }}</span>
                            @endif
                          </div>
                        </div>
                        <div class="col-md-8">
                          <div class="form-group">
                            <label for="bank_account_name" class="form-label">Account Name</label>
                            <input type="text" value="{{ old('bank_account_name') }}" class="form-control @error('bank_account_name') is-invalid @enderror" id="bank_account_name" name="bank_account_name">
                            @if ($errors->any('bank_account_name'))
                            <span class="text-danger">{{ ($errors->first('bank_account_name')) }}</span>
                            @endif
                          </div>
                        </div>
                        <div class="col-md-8">
                          <div class="form-group">
                            <label for="bank_account_branch" class="form-label">Branch</label>
                            <input type="text" value="{{ old('bank_account_branch') }}" class="form-control @error('bank_account_branch') is-invalid @enderror" id="bank_account_branch" name="bank_account_branch">
                            @if ($errors->any('bank_account_branch'))
                            <span class="text-danger">{{ ($errors->first('bank_account_branch')) }}</span>
                            @endif
                          </div>
                        </div>
                      </div>
                    </div>
                    <div class="tab-pane fade" id="vert-tabs-taxidentification" role="tabpanel" aria-labelledby="vert-tabs-taxidentification-tab">
                      <div class="row">
                        <div class="col-md-8">
                          <div class="form-group">
                            <label for="tax_no" class="form-label">Tax No</label>
                            <input type="number" value="{{ old('tax_no') }}" class="form-control @error('tax_no') is-invalid @enderror" id="tax_no" name="tax_no">
                            @if ($errors->any('tax_no'))
                            <span class="text-danger">{{ ($errors->first('tax_no')) }}</span>
                            @endif
                          </div>
                        </div>
                        <div class="col-md-8">
                          <div class="form-group">
                            <label for="tax_valid_date" class="form-label">Tax Valid Date</label>
                            <input type="date" value="{{ old('tax_valid_date') }}" class="form-control @error('tax_valid_date') is-invalid @enderror" id="tax_valid_date" name="tax_valid_date">
                            @if ($errors->any('tax_valid_date'))
                            <span class="text-danger">{{ ($errors->first('tax_valid_date')) }}</span>
                            @endif
                          </div>
                        </div>
                      </div>
                    </div>
                    <div class="tab-pane fade" id="vert-tabs-insurance" role="tabpanel" aria-labelledby="vert-tabs-insurance-tab">
                      <div class="row">
                        <div class="table-responsive mt-3">
                          <table class="table table-sm table-bordered" id="table-insurance">
                            <thead>
                              <tr>
                                <th class="align-middle">Insurance</th>
                                <th class="align-middle">Insurance No</th>
                                <th class="align-middle">Health Facility</th>
                                <th class="align-middle">Remarks</th>
                                <th style="width: 40px"><button type="button" id="add-insurance" class="btn btn-outline-primary"><i class="fas fa-plus"></i></button></th>
                              </tr>
                            </thead>
                          </table>
                        </div>
                      </div>
                    </div>
                    <div class="tab-pane fade" id="vert-tabs-licence" role="tabpanel" aria-labelledby="vert-tabs-licence-tab">
                      <div class="row">
                        <div class="table-responsive mt-3">
                          <table class="table table-sm table-bordered" id="table-license">
                            <thead>
                              <tr>
                                <th class="align-middle">License Type</th>
                                <th class="align-middle">License No</th>
                                <th class="align-middle">Expire Date</th>
                                <th style="width: 40px"><button type="button" id="add-license" class="btn btn-outline-primary"><i class="fas fa-plus"></i></button></th>
                              </tr>
                            </thead>
                          </table>
                        </div>
                      </div>
                    </div>
                    <div class="tab-pane fade" id="vert-tabs-family" role="tabpanel" aria-labelledby="vert-tabs-family-tab">
                      <div class="row">
                        <div class="table-responsive mt-3">
                          <table class="table table-sm table-bordered" id="table-family">
                            <thead>
                              <tr>
                                <th class="align-middle">Relationship</th>
                                <th class="align-middle">Name</th>
                                <th class="align-middle">Birth Place</th>
                                <th class="align-middle">Birth Date</th>
                                <th class="align-middle">Remarks</th>
                                <th class="align-middle">BPJS Kesehatan</th>
                                <th style="width: 40px"><button type="button" id="add-family" class="btn btn-outline-primary"><i class="fas fa-plus"></i></button></th>
                              </tr>
                            </thead>
                          </table>
                        </div>
                      </div>
                    </div>
                    <div class="tab-pane fade" id="vert-tabs-education" role="tabpanel" aria-labelledby="vert-tabs-education-tab">
                      <div class="row">
                        <div class="table-responsive mt-3">
                          <table class="table table-sm table-bordered" id="table-education">
                            <thead>
                              <tr>
                                <th class="align-middle">Name</th>
                                <th class="align-middle">Address</th>
                                <th class="align-middle">Year</th>
                                <th class="align-middle">Remarks</th>
                                <th style="width: 40px"><button type="button" id="add-education" class="btn btn-outline-primary"><i class="fas fa-plus"></i></button></th>
                              </tr>
                            </thead>
                          </table>
                        </div>
                      </div>
                    </div>
                    <div class="tab-pane fade" id="vert-tabs-course" role="tabpanel" aria-labelledby="vert-tabs-course-tab">
                      <div class="row">
                        <div class="table-responsive mt-3">
                          <table class="table table-sm table-bordered" id="table-course">
                            <thead>
                              <tr>
                                <th class="align-middle">Name</th>
                                <th class="align-middle">Address</th>
                                <th class="align-middle">Year</th>
                                <th class="align-middle">Remarks</th>
                                <th style="width: 40px"><button type="button" id="add-course" class="btn btn-outline-primary"><i class="fas fa-plus"></i></button></th>
                              </tr>
                            </thead>
                          </table>
                        </div>
                      </div>
                    </div>
                    <div class="tab-pane fade" id="vert-tabs-jobexp" role="tabpanel" aria-labelledby="vert-tabs-jobexp-tab">
                      <div class="row">
                        <div class="table-responsive mt-3">
                          <table class="table table-sm table-bordered" id="table-jobexp">
                            <thead>
                              <tr>
                                <th class="align-middle">Name</th>
                                <th class="align-middle">Address</th>
                                <th class="align-middle">Position</th>
                                <th class="align-middle">Periode</th>
                                <th class="align-middle">Quit Reason</th>
                                <th style="width: 40px"><button type="button" id="add-jobexp" class="btn btn-outline-primary"><i class="fas fa-plus"></i></button></th>
                              </tr>
                            </thead>
                          </table>
                        </div>
                      </div>
                    </div>
                    <div class="tab-pane fade" id="vert-tabs-unit" role="tabpanel" aria-labelledby="vert-tabs-unit-tab">
                      <div class="row">
                        <div class="table-responsive mt-3">
                          <table class="table table-sm table-bordered" id="table-operableunit">
                            <thead>
                              <tr>
                                <th class="align-middle">Unit Name</th>
                                <th class="align-middle">Unit Type</th>
                                <th class="align-middle">Remarks</th>
                                <th style="width: 40px"><button type="button" id="add-operableunit" class="btn btn-outline-primary"><i class="fas fa-plus"></i></button></th>
                              </tr>
                            </thead>
                          </table>
                        </div>
                      </div>
                    </div>
                    <div class="tab-pane fade" id="vert-tabs-emergency" role="tabpanel" aria-labelledby="vert-tabs-emergency-tab">
                      <div class="row">
                        <div class="table-responsive mt-3">
                          <table class="table table-sm table-bordered" id="table-emergency">
                            <thead>
                              <tr>
                                <th class="align-middle">Status</th>
                                <th class="align-middle">Name</th>
                                <th class="align-middle">Address</th>
                                <th class="align-middle">Phone</th>
                                <th style="width: 40px"><button type="button" id="add-emergency" class="btn btn-outline-primary"><i class="fas fa-plus"></i></button></th>
                              </tr>
                            </thead>
                          </table>
                        </div>
                      </div>
                    </div>
                    <div class="tab-pane fade" id="vert-tabs-additional" role="tabpanel" aria-labelledby="vert-tabs-additional-tab">
                      <div class="row">
                        <div class="col-md-8">
                          <div class="form-group">
                            <label for="cloth_size" class="form-label">Clothes Size</label>
                            <input type="text" value="{{ old('cloth_size') }}" class="form-control @error('cloth_size') is-invalid @enderror" id="cloth_size" name="cloth_size">
                            @if ($errors->any('cloth_size'))
                            <span class="text-danger">{{ ($errors->first('cloth_size')) }}</span>
                            @endif
                          </div>
                        </div>
                        <div class="col-md-8">
                          <div class="form-group">
                            <label for="pants_size" class="form-label">Pants Size</label>
                            <input type="text" value="{{ old('pants_size') }}" class="form-control @error('pants_size') is-invalid @enderror" id="pants_size" name="pants_size">
                            @if ($errors->any('pants_size'))
                            <span class="text-danger">{{ ($errors->first('pants_size')) }}</span>
                            @endif
                          </div>
                        </div>
                        <div class="col-md-8">
                          <div class="form-group">
                            <label for="shoes_size" class="form-label">Shoes Size</label>
                            <input type="text" value="{{ old('shoes_size') }}" class="form-control @error('shoes_size') is-invalid @enderror" id="shoes_size" name="shoes_size">
                            @if ($errors->any('shoes_size'))
                            <span class="text-danger">{{ ($errors->first('shoes_size')) }}</span>
                            @endif
                          </div>
                        </div>
                        <div class="col-md-8">
                          <div class="form-group">
                            <label for="height" class="form-label">Height</label>
                            <input type="text" value="{{ old('height') }}" class="form-control @error('height') is-invalid @enderror" id="height" name="height">
                            @if ($errors->any('height'))
                            <span class="text-danger">{{ ($errors->first('height')) }}</span>
                            @endif
                          </div>
                        </div>
                        <div class="col-md-8">
                          <div class="form-group">
                            <label for="weight" class="form-label">Weight</label>
                            <input type="text" value="{{ old('weight') }}" class="form-control @error('weight') is-invalid @enderror" id="weight" name="weight">
                            @if ($errors->any('weight'))
                            <span class="text-danger">{{ ($errors->first('weight')) }}</span>
                            @endif
                          </div>
                        </div>
                        <div class="col-md-8">
                          <div class="form-group">
                            <label for="glasses" class="form-label">Glasses</label>
                            <input type="text" value="{{ old('glasses') }}" class="form-control @error('glasses') is-invalid @enderror" id="glasses" name="glasses">
                            @if ($errors->any('glasses'))
                            <span class="text-danger">{{ ($errors->first('glasses')) }}</span>
                            @endif
                          </div>
                        </div>
                      </div>
                    </div>
<<<<<<< HEAD
                    <div class="tab-pane fade" id="vert-tabs-administration" role="tabpanel" aria-labelledby="vert-tabs-administration-tab">
                      <div class="row">
                        <div class="col-md-6">
                          <div class="form-group">
                            <label for="nik" class="form-label">NIK</label>
                            <input type="text" value="{{ old('nik') }}" class="form-control @error('nik') is-invalid @enderror" id="nik" name="nik">
                            @if ($errors->any('nik'))
                            <span class="text-danger">{{ ($errors->first('nik')) }}</span>
                            @endif
                          </div>
                        </div>
                        <div class="col-md-6">
                          <div class="form-group">
                            <label for="pants_size" class="form-label">Class</label>
                            <div class="row mt-2">
                              <div class="col-6">
                                <div class="custom-control custom-radio">
                                  <input class="custom-control-input" type="radio" id="class1" name="class" value="Staff" {{ old('class') == "Staff" ? 'checked' : '' }}>
                                  <label for="class1" class="custom-control-label">Staff</label>
                                </div>
                              </div>
                              <div class="col-6">
                                <div class="custom-control custom-radio">
                                  <input class="custom-control-input" type="radio" id="class2" name="class" value="Non Staff" {{ old('class') == "Non Staff" ? 'checked' : '' }}>
                                  <label for="class2" class="custom-control-label">Non Staff</label>
                                </div>
                              </div>
                              @if ($errors->any('class'))
                              <span class="text-danger">{{ ($errors->first('class')) }}</span>
                              @endif
                            </div>
                          </div>
                        </div>
                        <div class="col-md-6">
                          <div class="form-group">
                            <label for="doh" class="form-label">DOH</label>
                            <input type="date" value="{{ old('doh') }}" class="form-control @error('doh') is-invalid @enderror" id="doh" name="doh">
                            @if ($errors->any('doh'))
                            <span class="text-danger">{{ ($errors->first('doh')) }}</span>
                            @endif
                          </div>
                        </div>
                        <div class="col-md-6">
                          <div class="form-group">
                            <label for="foc" class="form-label">FOC</label>
                            <input type="date" value="{{ old('foc') }}" class="form-control @error('foc') is-invalid @enderror" id="foc" name="foc">
                            @if ($errors->any('foc'))
                            <span class="text-danger">{{ ($errors->first('foc')) }}</span>
                            @endif
                          </div>
                        </div>
                        <div class="col-md-6">
                          <div class="form-group">
                            <label for="agreement" class="form-label">Agreement</label>
                            <input type="text" value="{{ old('agreement') }}" class="form-control @error('agreement') is-invalid @enderror" id="agreement" name="agreement">
                            @if ($errors->any('agreement'))
                            <span class="text-danger">{{ ($errors->first('agreement')) }}</span>
                            @endif
                          </div>
                        </div>
                        <div class="col-md-6">
                          <div class="form-group">
                            <label for="company_program" class="form-label">Company Program</label>
                            <input type="text" value="{{ old('company_program') }}" class="form-control @error('company_program') is-invalid @enderror" id="company_program" name="company_program">
                            @if ($errors->any('company_program'))
                            <span class="text-danger">{{ ($errors->first('company_program')) }}</span>
                            @endif
                          </div>
                        </div>
                        <div class="col-md-6">
                          <div class="form-group">
                            <label for="no_fptk" class="form-label">No FPTK</label>
                            <input type="text" value="{{ old('no_fptk') }}" class="form-control @error('no_fptk') is-invalid @enderror" id="no_fptk" name="no_fptk">
                            @if ($errors->any('no_fptk'))
                            <span class="text-danger">{{ ($errors->first('no_fptk')) }}</span>
                            @endif
                          </div>
                        </div>
                        <div class="col-md-6">
                          <div class="form-group">
                            <label for="no_sk_active" class="form-label">No Certificate Active Employment</label>
                            <input type="text" value="{{ old('no_sk_active') }}" class="form-control @error('no_sk_active') is-invalid @enderror" id="no_sk_active" name="no_sk_active">
                            @if ($errors->any('no_sk_active'))
                            <span class="text-danger">{{ ($errors->first('no_sk_active')) }}</span>
                            @endif
                          </div>
                        </div>
                        <div class="col-md-6">
                          <div class="form-group">
                            <label for="poh" class="form-label">POH</label>
                            <input type="text" value="{{ old('poh') }}" class="form-control @error('poh') is-invalid @enderror" id="poh" name="poh">
                            @if ($errors->any('poh'))
                            <span class="text-danger">{{ ($errors->first('poh')) }}</span>
                            @endif
                          </div>
                        </div>
                        <div class="col-md-6">
                          <div class="form-group">
                            <label for="basic_salary" class="form-label">Basic Salary</label>
                            <input type="number" value="{{ old('basic_salary') }}" class="form-control @error('basic_salary') is-invalid @enderror" id="basic_salary" name="basic_salary">
                            @if ($errors->any('basic_salary'))
                            <span class="text-danger">{{ ($errors->first('basic_salary')) }}</span>
                            @endif
                          </div>
                        </div>
                        <div class="col-md-6">
                          <div class="form-group">
                            <label for="position_id" class="form-label">Position</label>
                            <select id="position_id" name="position_id" class="form-control @error('position_id') is-invalid @enderror select2bs4">
                              <option value="">-Select Position-</option>
                              @foreach ($positions as $position)
                              <option value="{{ $position->id }}" {{ old('position_id') == $position->id ? 'selected' : '' }}>
                                {{ $position->position_name }}
                              </option>
                              @endforeach
                            </select>
                            @if ($errors->any('position_id'))
                            <span class="text-danger">{{ ($errors->first('position_id')) }}</span>
                            @endif
                          </div>
                        </div>
                        <div class="col-md-6">
                          <div class="form-group">
                            <label for="site_allowance" class="form-label">Site Allowance</label>
                            <input type="number" value="{{ old('site_allowance') }}" class="form-control @error('site_allowance') is-invalid @enderror" id="site_allowance" name="site_allowance">
                            @if ($errors->any('site_allowance'))
                            <span class="text-danger">{{ ($errors->first('site_allowance')) }}</span>
                            @endif
                          </div>
                        </div>
                        <div class="col-md-6">
                          <div class="form-group">
                            <label for="department" class="form-label">Department</label>
                            <input type="text" value="{{ old('department') }}" class="form-control @error('department') is-invalid @enderror" id="department" name="department" readonly>
                            @if ($errors->any('department'))
                            <span class="text-danger">{{ ($errors->first('department')) }}</span>
                            @endif
                          </div>
                        </div>
                        <div class="col-md-6">
                          <div class="form-group">
                            <label for="other_allowance" class="form-label">Other Allowance</label>
                            <input type="number" value="{{ old('other_allowance') }}" class="form-control @error('other_allowance') is-invalid @enderror" id="other_allowance" name="other_allowance">
                            @if ($errors->any('other_allowance'))
                            <span class="text-danger">{{ ($errors->first('other_allowance')) }}</span>
                            @endif
                          </div>
                        </div>
                        <div class="col-md-6">
                          <div class="form-group">
                            <label for="project_id" class="form-label">Project</label>
                            <select name="project_id" class="form-control @error('project_id') is-invalid @enderror select2bs4">
                              <option value="">-Select Project-</option>
                              @foreach ($projects as $project)
                              <option value="{{ $project->id }}" {{ old('project_id') == $project->id ? 'selected' : '' }}>
                                {{ $project->project_code }} - {{ $project->project_name }}
                              </option>
                              @endforeach
                            </select>
                            @if ($errors->any('project_id'))
                            <span class="text-danger">{{ ($errors->first('project_id')) }}</span>
                            @endif
                          </div>
                        </div>
                        <div class="col-md-6">
                          <div class="form-group">
                            <label for="is_active" class="form-label">Status</label>
                            <select name="is_active" class="form-control @error('is_active') is-invalid @enderror">
                              <option value="1" {{ old('is_active') == '1' ? 'selected' : '' }}>Active</option>
                              <option value="0" {{ old('is_active') == '0' ? 'selected' : '' }}>Inactive</option>
                            </select>
                            @if ($errors->any('is_active'))
                            <span class="text-danger">{{ ($errors->first('is_active')) }}</span>
                            @endif
                          </div>
                        </div>
                        </div>
                      </div>
                   
                    <div class="tab-pane fade" id="vert-tabs-taxidentification" role="tabpanel" aria-labelledby="vert-tabs-taxidentification-tab">
                      <div class="row">
                        <div class="col-md-8">
                          <div class="form-group">
                            <label for="tax_no" class="form-label">Tax No</label>
                            <input type="number" value="{{ old('tax_no') }}" class="form-control @error('tax_no') is-invalid @enderror" id="tax_no" name="tax_no">
                            @if ($errors->any('tax_no'))
                            <span class="text-danger">{{ ($errors->first('tax_no')) }}</span>
                            @endif
                          </div>
                        </div>
                        <div class="col-md-8">
                          <div class="form-group">
                            <label for="tax_valid_date" class="form-label">Tax Valid Date</label>
                            <input type="date" value="{{ old('tax_valid_date') }}" class="form-control @error('tax_valid_date') is-invalid @enderror" id="tax_valid_date" name="tax_valid_date">
                            @if ($errors->any('tax_valid_date'))
                            <span class="text-danger">{{ ($errors->first('tax_valid_date')) }}</span>
                            @endif
                          </div>
                        </div>
                        
                      </div>
                    </div>
=======
>>>>>>> 0e2c6407
                    <div class="tab-pane fade" id="vert-tabs-image" role="tabpanel" aria-labelledby="vert-tabs-image-tab">
                      <div class="form-group">
                        <div class="input-group">
                          <div>
                            <input type="file" name="filename[]" multiple>
                          </div>
                        </div>
                      </div>
                    </div>
                  </div>
                  </div>
                </div>
              </div>
            </div>
          </div>
        </form>
      </div>
    </div>
  </div>
  <!-- /.col -->
  </div>
  <!-- /.row -->
  </div>
  <!-- /.container-fluid -->

  <a id="back-to-top" href="#" class="btn btn-primary back-to-top" role="button" aria-label="Scroll to top">
    <i class="fas fa-chevron-up"></i>
  </a>
</section>
@endsection

@section('styles')
<!-- Select2 -->
<link rel="stylesheet" href="{{ asset('assets/plugins/select2/css/select2.min.css') }}">
<link rel="stylesheet" href="{{ asset('assets/plugins/select2-bootstrap4-theme/select2-bootstrap4.min.css') }}">
@endsection

@section('scripts')
<!-- Select2 -->
<script src="{{ asset('assets/plugins/select2/js/select2.full.min.js') }}"></script>
<script>
  $(function() {
    //  insurances
    $("#add-insurance").on('click', function() {
      addInsuranceDetail();
    });

    function addInsuranceDetail() {
      var tr =
        `<tr>
              <td>
                <select name="health_insurance_type[]" class="form-control" style="width: 100%;" required>
                    <option value="">-Select Insurance-</option>
                    <option value="bpjsks">BPJS Kesehatan</option>
                    <option value="bpjskt">BPJS Ketenagakerjaan</option>
                </select>
              </td>
              <td>
                <input type="text" class="form-control" name="health_insurance_no[]" required>
              </td>
              <td>
                <input type="text" class="form-control" name="health_facility[]" required>
              </td>
              <td>
                <input type="text" class="form-control" name="health_insurance_remarks[]" required>
              </td>
              <td>
                <button type="button" class="btn btn-outline-danger remove-input-field"><i class="fas fa-trash-alt"></i></button>
              </td>
            </tr>`;
      $("#table-insurance").append(tr);
    };

    $(document).on('click', '.remove-input-field', function() {
      $(this).parents('tr').remove();
    });
    //  families
    $("#add-family").on('click', function() {
      addFamilyDetail();
    });

    function addFamilyDetail() {
      var tr =
        `<tr>
              <td>
                <select name="family_relationship[]" class="form-control" style="width: 100%;">
                    <option value="Husband">Husband</option>
                    <option value="Wife">Wife</option>
                    <option value="Child">Child</option>
                </select>
              </td>
              <td>
                <input type="text" class="form-control" name="family_name[]" required>
              </td>
              <td>
                <input type="text" class="form-control" name="family_birthplace[]" required>
              </td>
              <td>
                <input type="date" class="form-control" name="family_birthdate[]" required>
              </td>
              <td>
                <input type="text" class="form-control" name="family_remarks[]" required>
              </td>
              <td>
                <input type="text" class="form-control" name="bpjsks_no[]">
              </td>
              <td>
                <button type="button" class="btn btn-outline-danger remove-input-field"><i class="fas fa-trash-alt"></i></button>
              </td>
            </tr>`;
      $("#table-family").append(tr);
    };

    $(document).on('click', '.remove-input-field', function() {
      $(this).parents('tr').remove();
    });

    // educations
    $("#add-education").on('click', function() {
      addEducationDetail();
    });

    function addEducationDetail() {
      var tr =
        `<tr>
              <td>
                <input type="text" class="form-control" name="education_name[]" required>
              </td>
              <td>
                <input type="text" class="form-control" name="education_address[]" required>
              </td>
              <td>
                <input type="text" class="form-control" name="education_year[]" required>
              </td>
              <td>
                <input type="text" class="form-control" name="education_remarks[]" required>
              </td>
              <td>
                <button type="button" class="btn btn-outline-danger remove-input-field"><i class="fas fa-trash-alt"></i></button>
              </td>
            </tr>`;
      $("#table-education").append(tr);
    };

    $(document).on('click', '.remove-input-field', function() {
      $(this).parents('tr').remove();
    });

    // courses
    $("#add-course").on('click', function() {
      addCourseDetail();
    });

    function addCourseDetail() {
      var tr =
        `<tr>
              <td>
                <input type="text" class="form-control" name="course_name[]" required>
              </td>
              <td>
                <input type="text" class="form-control" name="course_address[]" required>
              </td>
              <td>
                <input type="text" class="form-control" name="course_year[]" required>
              </td>
              <td>
                <input type="text" class="form-control" name="course_remarks[]" required>
              </td>
              <td>
                <button type="button" class="btn btn-outline-danger remove-input-field"><i class="fas fa-trash-alt"></i></button>
              </td>
            </tr>`;
      $("#table-course").append(tr);
    };

    $(document).on('click', '.remove-input-field', function() {
      $(this).parents('tr').remove();
    });

    // jobexps
    $("#add-jobexp").on('click', function() {
      addJobexpDetail();
    });

    function addJobexpDetail() {
      var tr =
        `<tr>
              <td>
                <input type="text" class="form-control" name="company_name[]" required>
              </td>
              <td>
                <input type="text" class="form-control" name="company_address[]" required>
              </td>
              <td>
                <input type="text" class="form-control" name="job_position[]" required>
              </td>
              <td>
                <input type="text" class="form-control" name="job_duration[]" required>
              </td>
              <td>
                <input type="text" class="form-control" name="quit_reason[]" required>
              </td>
              <td>
                <button type="button" class="btn btn-outline-danger remove-input-field"><i class="fas fa-trash-alt"></i></button>
              </td>
            </tr>`;
      $("#table-jobexp").append(tr);
    };

    $(document).on('click', '.remove-input-field', function() {
      $(this).parents('tr').remove();
    });

    // units
    $("#add-operableunit").on('click', function() {
      addOperableunitDetail();
    });

    function addOperableunitDetail() {
      var tr =
        `<tr>
              <td>
                <select name="unit_name[]" class="form-control" style="width: 100%;">
                    <option value="LV / SARANA">LV / SARANA</option>
                    <option value="DUMP TRUCK">DUMP TRUCK</option>
                    <option value="ADT">ADT</option>
                    <option value="EXCAVATOR">EXCAVATOR</option>
                    <option value="DOZER">DOZER</option>
                    <option value="GRADER">GRADER</option>
                </select>
              </td>
              <td>
                <input type="text" class="form-control" name="unit_type[]" required>
              </td>
              <td>
                <input type="text" class="form-control" name="unit_remarks[]" required>
              </td>
              <td>
                <button type="button" class="btn btn-outline-danger remove-input-field"><i class="fas fa-trash-alt"></i></button>
              </td>
            </tr>`;
      $("#table-operableunit").append(tr);
    };

    $(document).on('click', '.remove-input-field', function() {
      $(this).parents('tr').remove();
    });

    // license
    $("#add-license").on('click', function() {
      addLicenseDetail();
    });

    function addLicenseDetail() {
      var tr =
        `<tr>
              <td>
                <input type="text" class="form-control" name="driver_license_type[]" required>
              </td>
              <td>
                <input type="text" class="form-control" name="driver_license_no[]" required>
              </td>
              <td>
                <input type="date" class="form-control" name="driver_license_exp[]" required>
              </td>
              <td>
                <button type="button" class="btn btn-outline-danger remove-input-field"><i class="fas fa-trash-alt"></i></button>
              </td>
            </tr>`;
      $("#table-license").append(tr);
    };

    $(document).on('click', '.remove-input-field', function() {
      $(this).parents('tr').remove();
    });

    // emergency
    $("#add-emergency").on('click', function() {
      addEmergencyDetail();
    });

    function addEmergencyDetail() {
      var tr =
        `<tr>
              <td>
                <input type="text" class="form-control" name="emrg_call_relation[]" required>
              </td>
              <td>
                <input type="text" class="form-control" name="emrg_call_name[]" required>
              </td>
              <td>
                <input type="text" class="form-control" name="emrg_call_address[]" required>
              </td>
              <td>
                <input type="text" class="form-control" name="emrg_call_phone[]" required>
              </td>
              <td>
                <button type="button" class="btn btn-outline-danger remove-input-field"><i class="fas fa-trash-alt"></i></button>
              </td>
            </tr>`;
      $("#table-emergency").append(tr);
    };

    $(document).on('click', '.remove-input-field', function() {
      $(this).parents('tr').remove();
    });

    // select2
    $('.select2').select2()
    $('.select2bs4').select2({
      theme: 'bootstrap4'
    })
    $(document).on('select2:open', () => {
      document.querySelector('.select2-search__field').focus();
    })

    // autofill department placeholder based on position_id
    $('#position_id').on('change', function() {
      var position_id = $(this).val();
      $.ajax({
        url: "{{ route('employees.getDepartment') }}"
        , type: "GET"
        , data: {
          position_id: position_id
        }
        , success: function(data) {
          console.log(data.department_name);
          // set value to department the data
          $('#department').val(data.department_name);
        }
      });
    });

  });

</script>
@endsection<|MERGE_RESOLUTION|>--- conflicted
+++ resolved
@@ -412,7 +412,7 @@
                           </div>
                         </div>
                       </div>
-                    </div>
+                   
                     <div class="tab-pane fade" id="vert-tabs-taxidentification" role="tabpanel" aria-labelledby="vert-tabs-taxidentification-tab">
                       <div class="row">
                         <div class="col-md-8">
@@ -630,211 +630,6 @@
                         </div>
                       </div>
                     </div>
-<<<<<<< HEAD
-                    <div class="tab-pane fade" id="vert-tabs-administration" role="tabpanel" aria-labelledby="vert-tabs-administration-tab">
-                      <div class="row">
-                        <div class="col-md-6">
-                          <div class="form-group">
-                            <label for="nik" class="form-label">NIK</label>
-                            <input type="text" value="{{ old('nik') }}" class="form-control @error('nik') is-invalid @enderror" id="nik" name="nik">
-                            @if ($errors->any('nik'))
-                            <span class="text-danger">{{ ($errors->first('nik')) }}</span>
-                            @endif
-                          </div>
-                        </div>
-                        <div class="col-md-6">
-                          <div class="form-group">
-                            <label for="pants_size" class="form-label">Class</label>
-                            <div class="row mt-2">
-                              <div class="col-6">
-                                <div class="custom-control custom-radio">
-                                  <input class="custom-control-input" type="radio" id="class1" name="class" value="Staff" {{ old('class') == "Staff" ? 'checked' : '' }}>
-                                  <label for="class1" class="custom-control-label">Staff</label>
-                                </div>
-                              </div>
-                              <div class="col-6">
-                                <div class="custom-control custom-radio">
-                                  <input class="custom-control-input" type="radio" id="class2" name="class" value="Non Staff" {{ old('class') == "Non Staff" ? 'checked' : '' }}>
-                                  <label for="class2" class="custom-control-label">Non Staff</label>
-                                </div>
-                              </div>
-                              @if ($errors->any('class'))
-                              <span class="text-danger">{{ ($errors->first('class')) }}</span>
-                              @endif
-                            </div>
-                          </div>
-                        </div>
-                        <div class="col-md-6">
-                          <div class="form-group">
-                            <label for="doh" class="form-label">DOH</label>
-                            <input type="date" value="{{ old('doh') }}" class="form-control @error('doh') is-invalid @enderror" id="doh" name="doh">
-                            @if ($errors->any('doh'))
-                            <span class="text-danger">{{ ($errors->first('doh')) }}</span>
-                            @endif
-                          </div>
-                        </div>
-                        <div class="col-md-6">
-                          <div class="form-group">
-                            <label for="foc" class="form-label">FOC</label>
-                            <input type="date" value="{{ old('foc') }}" class="form-control @error('foc') is-invalid @enderror" id="foc" name="foc">
-                            @if ($errors->any('foc'))
-                            <span class="text-danger">{{ ($errors->first('foc')) }}</span>
-                            @endif
-                          </div>
-                        </div>
-                        <div class="col-md-6">
-                          <div class="form-group">
-                            <label for="agreement" class="form-label">Agreement</label>
-                            <input type="text" value="{{ old('agreement') }}" class="form-control @error('agreement') is-invalid @enderror" id="agreement" name="agreement">
-                            @if ($errors->any('agreement'))
-                            <span class="text-danger">{{ ($errors->first('agreement')) }}</span>
-                            @endif
-                          </div>
-                        </div>
-                        <div class="col-md-6">
-                          <div class="form-group">
-                            <label for="company_program" class="form-label">Company Program</label>
-                            <input type="text" value="{{ old('company_program') }}" class="form-control @error('company_program') is-invalid @enderror" id="company_program" name="company_program">
-                            @if ($errors->any('company_program'))
-                            <span class="text-danger">{{ ($errors->first('company_program')) }}</span>
-                            @endif
-                          </div>
-                        </div>
-                        <div class="col-md-6">
-                          <div class="form-group">
-                            <label for="no_fptk" class="form-label">No FPTK</label>
-                            <input type="text" value="{{ old('no_fptk') }}" class="form-control @error('no_fptk') is-invalid @enderror" id="no_fptk" name="no_fptk">
-                            @if ($errors->any('no_fptk'))
-                            <span class="text-danger">{{ ($errors->first('no_fptk')) }}</span>
-                            @endif
-                          </div>
-                        </div>
-                        <div class="col-md-6">
-                          <div class="form-group">
-                            <label for="no_sk_active" class="form-label">No Certificate Active Employment</label>
-                            <input type="text" value="{{ old('no_sk_active') }}" class="form-control @error('no_sk_active') is-invalid @enderror" id="no_sk_active" name="no_sk_active">
-                            @if ($errors->any('no_sk_active'))
-                            <span class="text-danger">{{ ($errors->first('no_sk_active')) }}</span>
-                            @endif
-                          </div>
-                        </div>
-                        <div class="col-md-6">
-                          <div class="form-group">
-                            <label for="poh" class="form-label">POH</label>
-                            <input type="text" value="{{ old('poh') }}" class="form-control @error('poh') is-invalid @enderror" id="poh" name="poh">
-                            @if ($errors->any('poh'))
-                            <span class="text-danger">{{ ($errors->first('poh')) }}</span>
-                            @endif
-                          </div>
-                        </div>
-                        <div class="col-md-6">
-                          <div class="form-group">
-                            <label for="basic_salary" class="form-label">Basic Salary</label>
-                            <input type="number" value="{{ old('basic_salary') }}" class="form-control @error('basic_salary') is-invalid @enderror" id="basic_salary" name="basic_salary">
-                            @if ($errors->any('basic_salary'))
-                            <span class="text-danger">{{ ($errors->first('basic_salary')) }}</span>
-                            @endif
-                          </div>
-                        </div>
-                        <div class="col-md-6">
-                          <div class="form-group">
-                            <label for="position_id" class="form-label">Position</label>
-                            <select id="position_id" name="position_id" class="form-control @error('position_id') is-invalid @enderror select2bs4">
-                              <option value="">-Select Position-</option>
-                              @foreach ($positions as $position)
-                              <option value="{{ $position->id }}" {{ old('position_id') == $position->id ? 'selected' : '' }}>
-                                {{ $position->position_name }}
-                              </option>
-                              @endforeach
-                            </select>
-                            @if ($errors->any('position_id'))
-                            <span class="text-danger">{{ ($errors->first('position_id')) }}</span>
-                            @endif
-                          </div>
-                        </div>
-                        <div class="col-md-6">
-                          <div class="form-group">
-                            <label for="site_allowance" class="form-label">Site Allowance</label>
-                            <input type="number" value="{{ old('site_allowance') }}" class="form-control @error('site_allowance') is-invalid @enderror" id="site_allowance" name="site_allowance">
-                            @if ($errors->any('site_allowance'))
-                            <span class="text-danger">{{ ($errors->first('site_allowance')) }}</span>
-                            @endif
-                          </div>
-                        </div>
-                        <div class="col-md-6">
-                          <div class="form-group">
-                            <label for="department" class="form-label">Department</label>
-                            <input type="text" value="{{ old('department') }}" class="form-control @error('department') is-invalid @enderror" id="department" name="department" readonly>
-                            @if ($errors->any('department'))
-                            <span class="text-danger">{{ ($errors->first('department')) }}</span>
-                            @endif
-                          </div>
-                        </div>
-                        <div class="col-md-6">
-                          <div class="form-group">
-                            <label for="other_allowance" class="form-label">Other Allowance</label>
-                            <input type="number" value="{{ old('other_allowance') }}" class="form-control @error('other_allowance') is-invalid @enderror" id="other_allowance" name="other_allowance">
-                            @if ($errors->any('other_allowance'))
-                            <span class="text-danger">{{ ($errors->first('other_allowance')) }}</span>
-                            @endif
-                          </div>
-                        </div>
-                        <div class="col-md-6">
-                          <div class="form-group">
-                            <label for="project_id" class="form-label">Project</label>
-                            <select name="project_id" class="form-control @error('project_id') is-invalid @enderror select2bs4">
-                              <option value="">-Select Project-</option>
-                              @foreach ($projects as $project)
-                              <option value="{{ $project->id }}" {{ old('project_id') == $project->id ? 'selected' : '' }}>
-                                {{ $project->project_code }} - {{ $project->project_name }}
-                              </option>
-                              @endforeach
-                            </select>
-                            @if ($errors->any('project_id'))
-                            <span class="text-danger">{{ ($errors->first('project_id')) }}</span>
-                            @endif
-                          </div>
-                        </div>
-                        <div class="col-md-6">
-                          <div class="form-group">
-                            <label for="is_active" class="form-label">Status</label>
-                            <select name="is_active" class="form-control @error('is_active') is-invalid @enderror">
-                              <option value="1" {{ old('is_active') == '1' ? 'selected' : '' }}>Active</option>
-                              <option value="0" {{ old('is_active') == '0' ? 'selected' : '' }}>Inactive</option>
-                            </select>
-                            @if ($errors->any('is_active'))
-                            <span class="text-danger">{{ ($errors->first('is_active')) }}</span>
-                            @endif
-                          </div>
-                        </div>
-                        </div>
-                      </div>
-                   
-                    <div class="tab-pane fade" id="vert-tabs-taxidentification" role="tabpanel" aria-labelledby="vert-tabs-taxidentification-tab">
-                      <div class="row">
-                        <div class="col-md-8">
-                          <div class="form-group">
-                            <label for="tax_no" class="form-label">Tax No</label>
-                            <input type="number" value="{{ old('tax_no') }}" class="form-control @error('tax_no') is-invalid @enderror" id="tax_no" name="tax_no">
-                            @if ($errors->any('tax_no'))
-                            <span class="text-danger">{{ ($errors->first('tax_no')) }}</span>
-                            @endif
-                          </div>
-                        </div>
-                        <div class="col-md-8">
-                          <div class="form-group">
-                            <label for="tax_valid_date" class="form-label">Tax Valid Date</label>
-                            <input type="date" value="{{ old('tax_valid_date') }}" class="form-control @error('tax_valid_date') is-invalid @enderror" id="tax_valid_date" name="tax_valid_date">
-                            @if ($errors->any('tax_valid_date'))
-                            <span class="text-danger">{{ ($errors->first('tax_valid_date')) }}</span>
-                            @endif
-                          </div>
-                        </div>
-                        
-                      </div>
-                    </div>
-=======
->>>>>>> 0e2c6407
                     <div class="tab-pane fade" id="vert-tabs-image" role="tabpanel" aria-labelledby="vert-tabs-image-tab">
                       <div class="form-group">
                         <div class="input-group">
