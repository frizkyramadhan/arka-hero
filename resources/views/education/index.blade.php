@extends('layouts.main')

@section('content')
<div class="content-header">
  <div class="container-fluid">
    <div class="row mb-2">
      <div class="col-sm-6">
        <h1 class="m-0">{{ $title }}</h1>
      </div><!-- /.col -->
      <div class="col-sm-6">
        <ol class="breadcrumb float-sm-right">
          <li class="breadcrumb-item"><a href="{{ url('/') }}">Home</a></li>
          <li class="breadcrumb-item active">Education</li>
        </ol>
      </div><!-- /.col -->
    </div><!-- /.row -->
  </div><!-- /.container-fluid -->
</div>
<!-- /.content-header -->

<section class="content">
  <div class="container-fluid">
    <div class="row">
      <!-- Left col -->
      <div class="col-lg-12">
        <!-- Custom tabs (Charts with tabs)-->
        <div id="accordion">
          <div class="card">
            <div class="card-header">
              <h3 class="card-title">
                <strong>{{ $subtitle }}</strong>
              </h3>
            </div><!-- /.card-header -->
            <div class="card-body">
              <div class="table-responsive">
                <table id="example1" width="100%" class="table table-sm table-bordered table-striped">
                  <thead>
                    <tr>
                      <th class="text-center">No</th>
                      <th>Employee Name</th>
<<<<<<< HEAD
                      <th>Education Level</th>
                      <th class="text-center">Education Name</th>
=======
                      <th class="text-center">Education Name</th>
                      <th>Education Address</th>
>>>>>>> 0e2c6407
                      <th class="text-center">Education Years</th>
                      <th class="text-center">Education Remarks</th>
                      <th class="text-center">Detail</th>
                    </tr>
                  </thead>
                  <tbody>
                  </tbody>
                </table>
              </div>
            </div><!-- /.card-body -->
          </div>
        </div>
        <!-- /.card -->
      </div>
      <!-- right col -->
    </div>
    <!-- /.row (main row) -->
  </div>

<<<<<<< HEAD
  
=======



>>>>>>> 0e2c6407


  
      
 
</section>
@endsection

@section('styles')
<!-- Select2 -->
<link rel="stylesheet" href="{{ asset('assets/plugins/select2/css/select2.min.css') }}">
<link rel="stylesheet" href="{{ asset('assets/plugins/select2-bootstrap4-theme/select2-bootstrap4.min.css') }}">
<!-- DataTables -->
<link rel="stylesheet" href="{{ asset('assets/plugins/datatables-bs4/css/dataTables.bootstrap4.min.css') }}">
{{-- <link rel="stylesheet" href="{{ asset('assets/plugins/datatables-responsive/css/responsive.bootstrap4.min.css') }}"> --}}
<link rel="stylesheet" href="{{ asset('assets/plugins/datatables-buttons/css/buttons.bootstrap4.min.css') }}">
@endsection

<<<<<<< HEAD
=======
</section>
@endsection

@section('styles')
<!-- Select2 -->
<link rel="stylesheet" href="{{ asset('assets/plugins/select2/css/select2.min.css') }}">
<link rel="stylesheet" href="{{ asset('assets/plugins/select2-bootstrap4-theme/select2-bootstrap4.min.css') }}">
<!-- DataTables -->
<link rel="stylesheet" href="{{ asset('assets/plugins/datatables-bs4/css/dataTables.bootstrap4.min.css') }}">
{{-- <link rel="stylesheet" href="{{ asset('assets/plugins/datatables-responsive/css/responsive.bootstrap4.min.css') }}"> --}}
<link rel="stylesheet" href="{{ asset('assets/plugins/datatables-buttons/css/buttons.bootstrap4.min.css') }}">
@endsection

>>>>>>> 0e2c6407
@section('scripts')
<!-- Select2 -->
<script src="{{ asset('assets/plugins/select2/js/select2.full.min.js') }}"></script>
<!-- DataTables  & Plugins -->
<script src="{{ asset('assets/plugins/datatables/jquery.dataTables.min.js') }}"></script>
<script src="{{ asset('assets/plugins/datatables-bs4/js/dataTables.bootstrap4.min.js') }}"></script>
{{-- <script src="{{ asset('assets/plugins/datatables-responsive/js/dataTables.responsive.min.js') }}"></script> --}}
{{-- <script src="{{ asset('assets/plugins/datatables-responsive/js/responsive.bootstrap4.min.js') }}"></script> --}}
<script src="{{ asset('assets/plugins/datatables-buttons/js/dataTables.buttons.min.js') }}"></script>
<script src="{{ asset('assets/plugins/datatables-buttons/js/buttons.bootstrap4.min.js') }}"></script>
<script src="{{ asset('assets/plugins/jszip/jszip.min.js') }}"></script>
<script src="{{ asset('assets/plugins/pdfmake/pdfmake.min.js') }}"></script>
<script src="{{ asset('assets/plugins/pdfmake/vfs_fonts.js') }}"></script>
<script src="{{ asset('assets/plugins/datatables-buttons/js/buttons.html5.min.js') }}"></script>
<script src="{{ asset('assets/plugins/datatables-buttons/js/buttons.print.min.js') }}"></script>
<script src="{{ asset('assets/plugins/datatables-buttons/js/buttons.colVis.min.js') }}"></script>
<!-- Page specific script -->
<script>
  $(function() {
    var table = $("#example1").DataTable({
      drawCallback: function() {
        // script select2 harus dimasukkan ke dalam fungsi drawCallback datatable agar bisa berjalan, kalau diluar fungsi datatable, maka akan muncul select baru di model Add
        // $('.select2').select2()
        // $('.select2bs4').select2({
        //   theme: 'bootstrap4'
        // })
        $(document).on('select2:open', () => {
          document.querySelector('.select2-search__field').focus();
        })
      }
      , responsive: true
      , autoWidth: true
      , lengthChange: true
      , lengthMenu: [
          [10, 25, 50, 100, -1]
          , ['10', '25', '50', '100', 'Show all']
        ]
        //, dom: 'lBfrtpi'
      , dom: 'frtpi'
      , buttons: ["copy", "csv", "excel", "pdf", "print", "colvis"]
      , processing: true
      , serverSide: true
      , ajax: {
        url: "{{ route('educations.list') }}"
        , data: function(d) {
          d.search = $("input[type=search][aria-controls=example1]").val()
          console.log(d);
        }
      }
      , columns: [{
        data: 'DT_RowIndex'
        , orderable: false
        , searchable: false
        , className: 'text-center'
      }, {
        data: "fullname"
        , name: "fullname"
        , orderable: false
      , }, {
        data: "education_name"
        , name: "education_name"
        , orderable: false
<<<<<<< HEAD
=======
        , className: "text-center"
>>>>>>> 0e2c6407
      , }, {
        data: "education_address"
        , name: "education_address"
        , orderable: false
<<<<<<< HEAD
        , className: "text-center"
=======
>>>>>>> 0e2c6407
      , }, {
        data: "education_year"
        , name: "education_year"
        , orderable: false
        , searchable: false
        , className: "text-center"
<<<<<<< HEAD
      ,}, {
=======
      , }, {
>>>>>>> 0e2c6407
        data: "education_remarks"
        , name: "education_remarks"
        , orderable: false
        , searchable: false
        , className: "text-center"
<<<<<<< HEAD
      ,}, {
=======
      , }, {
>>>>>>> 0e2c6407
        data: "action"
        , name: "action"
        , orderable: false
        , searchable: false
        , className: "text-center"
      }]
      , fixedColumns: true
    , })
  });

</script>
@endsection<|MERGE_RESOLUTION|>--- conflicted
+++ resolved
@@ -38,13 +38,8 @@
                     <tr>
                       <th class="text-center">No</th>
                       <th>Employee Name</th>
-<<<<<<< HEAD
-                      <th>Education Level</th>
-                      <th class="text-center">Education Name</th>
-=======
                       <th class="text-center">Education Name</th>
                       <th>Education Address</th>
->>>>>>> 0e2c6407
                       <th class="text-center">Education Years</th>
                       <th class="text-center">Education Remarks</th>
                       <th class="text-center">Detail</th>
@@ -63,19 +58,6 @@
     </div>
     <!-- /.row (main row) -->
   </div>
-
-<<<<<<< HEAD
-  
-=======
-
-
-
->>>>>>> 0e2c6407
-
-
-  
-      
- 
 </section>
 @endsection
 
@@ -89,22 +71,6 @@
 <link rel="stylesheet" href="{{ asset('assets/plugins/datatables-buttons/css/buttons.bootstrap4.min.css') }}">
 @endsection
 
-<<<<<<< HEAD
-=======
-</section>
-@endsection
-
-@section('styles')
-<!-- Select2 -->
-<link rel="stylesheet" href="{{ asset('assets/plugins/select2/css/select2.min.css') }}">
-<link rel="stylesheet" href="{{ asset('assets/plugins/select2-bootstrap4-theme/select2-bootstrap4.min.css') }}">
-<!-- DataTables -->
-<link rel="stylesheet" href="{{ asset('assets/plugins/datatables-bs4/css/dataTables.bootstrap4.min.css') }}">
-{{-- <link rel="stylesheet" href="{{ asset('assets/plugins/datatables-responsive/css/responsive.bootstrap4.min.css') }}"> --}}
-<link rel="stylesheet" href="{{ asset('assets/plugins/datatables-buttons/css/buttons.bootstrap4.min.css') }}">
-@endsection
-
->>>>>>> 0e2c6407
 @section('scripts')
 <!-- Select2 -->
 <script src="{{ asset('assets/plugins/select2/js/select2.full.min.js') }}"></script>
@@ -167,39 +133,24 @@
         data: "education_name"
         , name: "education_name"
         , orderable: false
-<<<<<<< HEAD
-=======
         , className: "text-center"
->>>>>>> 0e2c6407
       , }, {
         data: "education_address"
         , name: "education_address"
         , orderable: false
-<<<<<<< HEAD
-        , className: "text-center"
-=======
->>>>>>> 0e2c6407
       , }, {
         data: "education_year"
         , name: "education_year"
         , orderable: false
         , searchable: false
         , className: "text-center"
-<<<<<<< HEAD
-      ,}, {
-=======
       , }, {
->>>>>>> 0e2c6407
         data: "education_remarks"
         , name: "education_remarks"
         , orderable: false
         , searchable: false
         , className: "text-center"
-<<<<<<< HEAD
-      ,}, {
-=======
       , }, {
->>>>>>> 0e2c6407
         data: "action"
         , name: "action"
         , orderable: false
