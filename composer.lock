{
    "_readme": [
        "This file locks the dependencies of your project to a known state",
        "Read more about it at https://getcomposer.org/doc/01-basic-usage.md#installing-dependencies",
        "This file is @generated automatically"
    ],
    "content-hash": "37e86986a0fa64c45e1a75d2670289d0",
    "packages": [
        {
            "name": "brick/math",
            "version": "0.12.3",
            "source": {
                "type": "git",
                "url": "https://github.com/brick/math.git",
                "reference": "866551da34e9a618e64a819ee1e01c20d8a588ba"
            },
            "dist": {
                "type": "zip",
                "url": "https://api.github.com/repos/brick/math/zipball/866551da34e9a618e64a819ee1e01c20d8a588ba",
                "reference": "866551da34e9a618e64a819ee1e01c20d8a588ba",
                "shasum": ""
            },
            "require": {
                "php": "^8.1"
            },
            "require-dev": {
                "php-coveralls/php-coveralls": "^2.2",
                "phpunit/phpunit": "^10.1",
                "vimeo/psalm": "6.8.8"
            },
            "type": "library",
            "autoload": {
                "psr-4": {
                    "Brick\\Math\\": "src/"
                }
            },
            "notification-url": "https://packagist.org/downloads/",
            "license": [
                "MIT"
            ],
            "description": "Arbitrary-precision arithmetic library",
            "keywords": [
                "Arbitrary-precision",
                "BigInteger",
                "BigRational",
                "arithmetic",
                "bigdecimal",
                "bignum",
                "bignumber",
                "brick",
                "decimal",
                "integer",
                "math",
                "mathematics",
                "rational"
            ],
            "support": {
                "issues": "https://github.com/brick/math/issues",
                "source": "https://github.com/brick/math/tree/0.12.3"
            },
            "funding": [
                {
                    "url": "https://github.com/BenMorel",
                    "type": "github"
                }
            ],
            "time": "2025-02-28T13:11:00+00:00"
        },
        {
            "name": "carbonphp/carbon-doctrine-types",
            "version": "2.1.0",
            "source": {
                "type": "git",
                "url": "https://github.com/CarbonPHP/carbon-doctrine-types.git",
                "reference": "99f76ffa36cce3b70a4a6abce41dba15ca2e84cb"
            },
            "dist": {
                "type": "zip",
                "url": "https://api.github.com/repos/CarbonPHP/carbon-doctrine-types/zipball/99f76ffa36cce3b70a4a6abce41dba15ca2e84cb",
                "reference": "99f76ffa36cce3b70a4a6abce41dba15ca2e84cb",
                "shasum": ""
            },
            "require": {
                "php": "^7.4 || ^8.0"
            },
            "conflict": {
                "doctrine/dbal": "<3.7.0 || >=4.0.0"
            },
            "require-dev": {
                "doctrine/dbal": "^3.7.0",
                "nesbot/carbon": "^2.71.0 || ^3.0.0",
                "phpunit/phpunit": "^10.3"
            },
            "type": "library",
            "autoload": {
                "psr-4": {
                    "Carbon\\Doctrine\\": "src/Carbon/Doctrine/"
                }
            },
            "notification-url": "https://packagist.org/downloads/",
            "license": [
                "MIT"
            ],
            "authors": [
                {
                    "name": "KyleKatarn",
                    "email": "kylekatarnls@gmail.com"
                }
            ],
            "description": "Types to use Carbon in Doctrine",
            "keywords": [
                "carbon",
                "date",
                "datetime",
                "doctrine",
                "time"
            ],
            "support": {
                "issues": "https://github.com/CarbonPHP/carbon-doctrine-types/issues",
                "source": "https://github.com/CarbonPHP/carbon-doctrine-types/tree/2.1.0"
            },
            "funding": [
                {
                    "url": "https://github.com/kylekatarnls",
                    "type": "github"
                },
                {
                    "url": "https://opencollective.com/Carbon",
                    "type": "open_collective"
                },
                {
                    "url": "https://tidelift.com/funding/github/packagist/nesbot/carbon",
                    "type": "tidelift"
                }
            ],
            "time": "2023-12-11T17:09:12+00:00"
        },
        {
            "name": "cocur/slugify",
            "version": "v4.6.0",
            "source": {
                "type": "git",
                "url": "https://github.com/cocur/slugify.git",
                "reference": "1d674022e9cbefa80b4f51aa3e2375b6e3c14fdb"
            },
            "dist": {
                "type": "zip",
                "url": "https://api.github.com/repos/cocur/slugify/zipball/1d674022e9cbefa80b4f51aa3e2375b6e3c14fdb",
                "reference": "1d674022e9cbefa80b4f51aa3e2375b6e3c14fdb",
                "shasum": ""
            },
            "require": {
                "ext-mbstring": "*",
                "php": "~8.0.0 || ~8.1.0 || ~8.2.0 || ~8.3.0 || ~8.4.0"
            },
            "conflict": {
                "symfony/config": "<3.4 || >=4,<4.3",
                "symfony/dependency-injection": "<3.4 || >=4,<4.3",
                "symfony/http-kernel": "<3.4 || >=4,<4.3",
                "twig/twig": "<2.12.1"
            },
            "require-dev": {
                "laravel/framework": "^5.0|^6.0|^7.0|^8.0",
                "latte/latte": "~2.2",
                "league/container": "^2.2.0",
                "mikey179/vfsstream": "~1.6.8",
                "mockery/mockery": "^1.3",
                "nette/di": "~2.4",
                "pimple/pimple": "~1.1",
                "plumphp/plum": "~0.1",
                "symfony/config": "^3.4 || ^4.3 || ^5.0 || ^6.0",
                "symfony/dependency-injection": "^3.4 || ^4.3 || ^5.0 || ^6.0",
                "symfony/http-kernel": "^3.4 || ^4.3 || ^5.0 || ^6.0",
                "symfony/phpunit-bridge": "^5.4 || ^6.0",
                "twig/twig": "^2.12.1 || ~3.0",
                "zendframework/zend-modulemanager": "~2.2",
                "zendframework/zend-servicemanager": "~2.2",
                "zendframework/zend-view": "~2.2"
            },
            "type": "library",
            "autoload": {
                "psr-4": {
                    "Cocur\\Slugify\\": "src"
                }
            },
            "notification-url": "https://packagist.org/downloads/",
            "license": [
                "MIT"
            ],
            "authors": [
                {
                    "name": "Florian Eckerstorfer",
                    "email": "florian@eckerstorfer.co",
                    "homepage": "https://florian.ec"
                },
                {
                    "name": "Ivo Bathke",
                    "email": "ivo.bathke@gmail.com"
                }
            ],
            "description": "Converts a string into a slug.",
            "keywords": [
                "slug",
                "slugify"
            ],
            "support": {
                "issues": "https://github.com/cocur/slugify/issues",
                "source": "https://github.com/cocur/slugify/tree/v4.6.0"
            },
            "time": "2024-09-10T14:09:25+00:00"
        },
        {
            "name": "composer/pcre",
            "version": "3.3.2",
            "source": {
                "type": "git",
                "url": "https://github.com/composer/pcre.git",
                "reference": "b2bed4734f0cc156ee1fe9c0da2550420d99a21e"
            },
            "dist": {
                "type": "zip",
                "url": "https://api.github.com/repos/composer/pcre/zipball/b2bed4734f0cc156ee1fe9c0da2550420d99a21e",
                "reference": "b2bed4734f0cc156ee1fe9c0da2550420d99a21e",
                "shasum": ""
            },
            "require": {
                "php": "^7.4 || ^8.0"
            },
            "conflict": {
                "phpstan/phpstan": "<1.11.10"
            },
            "require-dev": {
                "phpstan/phpstan": "^1.12 || ^2",
                "phpstan/phpstan-strict-rules": "^1 || ^2",
                "phpunit/phpunit": "^8 || ^9"
            },
            "type": "library",
            "extra": {
                "phpstan": {
                    "includes": [
                        "extension.neon"
                    ]
                },
                "branch-alias": {
                    "dev-main": "3.x-dev"
                }
            },
            "autoload": {
                "psr-4": {
                    "Composer\\Pcre\\": "src"
                }
            },
            "notification-url": "https://packagist.org/downloads/",
            "license": [
                "MIT"
            ],
            "authors": [
                {
                    "name": "Jordi Boggiano",
                    "email": "j.boggiano@seld.be",
                    "homepage": "http://seld.be"
                }
            ],
            "description": "PCRE wrapping library that offers type-safe preg_* replacements.",
            "keywords": [
                "PCRE",
                "preg",
                "regex",
                "regular expression"
            ],
            "support": {
                "issues": "https://github.com/composer/pcre/issues",
                "source": "https://github.com/composer/pcre/tree/3.3.2"
            },
            "funding": [
                {
                    "url": "https://packagist.com",
                    "type": "custom"
                },
                {
                    "url": "https://github.com/composer",
                    "type": "github"
                },
                {
                    "url": "https://tidelift.com/funding/github/packagist/composer/composer",
                    "type": "tidelift"
                }
            ],
            "time": "2024-11-12T16:29:46+00:00"
        },
        {
            "name": "composer/semver",
            "version": "3.4.3",
            "source": {
                "type": "git",
                "url": "https://github.com/composer/semver.git",
                "reference": "4313d26ada5e0c4edfbd1dc481a92ff7bff91f12"
            },
            "dist": {
                "type": "zip",
                "url": "https://api.github.com/repos/composer/semver/zipball/4313d26ada5e0c4edfbd1dc481a92ff7bff91f12",
                "reference": "4313d26ada5e0c4edfbd1dc481a92ff7bff91f12",
                "shasum": ""
            },
            "require": {
                "php": "^5.3.2 || ^7.0 || ^8.0"
            },
            "require-dev": {
                "phpstan/phpstan": "^1.11",
                "symfony/phpunit-bridge": "^3 || ^7"
            },
            "type": "library",
            "extra": {
                "branch-alias": {
                    "dev-main": "3.x-dev"
                }
            },
            "autoload": {
                "psr-4": {
                    "Composer\\Semver\\": "src"
                }
            },
            "notification-url": "https://packagist.org/downloads/",
            "license": [
                "MIT"
            ],
            "authors": [
                {
                    "name": "Nils Adermann",
                    "email": "naderman@naderman.de",
                    "homepage": "http://www.naderman.de"
                },
                {
                    "name": "Jordi Boggiano",
                    "email": "j.boggiano@seld.be",
                    "homepage": "http://seld.be"
                },
                {
                    "name": "Rob Bast",
                    "email": "rob.bast@gmail.com",
                    "homepage": "http://robbast.nl"
                }
            ],
            "description": "Semver library that offers utilities, version constraint parsing and validation.",
            "keywords": [
                "semantic",
                "semver",
                "validation",
                "versioning"
            ],
            "support": {
                "irc": "ircs://irc.libera.chat:6697/composer",
                "issues": "https://github.com/composer/semver/issues",
                "source": "https://github.com/composer/semver/tree/3.4.3"
            },
            "funding": [
                {
                    "url": "https://packagist.com",
                    "type": "custom"
                },
                {
                    "url": "https://github.com/composer",
                    "type": "github"
                },
                {
                    "url": "https://tidelift.com/funding/github/packagist/composer/composer",
                    "type": "tidelift"
                }
            ],
            "time": "2024-09-19T14:15:21+00:00"
        },
        {
            "name": "cviebrock/eloquent-sluggable",
            "version": "10.0.0",
            "source": {
                "type": "git",
                "url": "https://github.com/cviebrock/eloquent-sluggable.git",
                "reference": "92f456b10337ca97c1cccfcc853a1cf51d2cedd0"
            },
            "dist": {
                "type": "zip",
                "url": "https://api.github.com/repos/cviebrock/eloquent-sluggable/zipball/92f456b10337ca97c1cccfcc853a1cf51d2cedd0",
                "reference": "92f456b10337ca97c1cccfcc853a1cf51d2cedd0",
                "shasum": ""
            },
            "require": {
                "cocur/slugify": "^4.3",
                "illuminate/config": "^10.0",
                "illuminate/database": "^10.0",
                "illuminate/support": "^10.0",
                "php": "^8.1"
            },
            "require-dev": {
                "limedeck/phpunit-detailed-printer": "^6.0",
                "mockery/mockery": "^1.4.4",
                "orchestra/testbench": "^8.0",
                "pestphp/pest": "2.x-dev"
            },
            "type": "library",
            "extra": {
                "laravel": {
                    "providers": [
                        "Cviebrock\\EloquentSluggable\\ServiceProvider"
                    ]
                }
            },
            "autoload": {
                "psr-4": {
                    "Cviebrock\\EloquentSluggable\\": "src"
                }
            },
            "notification-url": "https://packagist.org/downloads/",
            "license": [
                "MIT"
            ],
            "authors": [
                {
                    "name": "Colin Viebrock",
                    "email": "colin@viebrock.ca"
                }
            ],
            "description": "Easy creation of slugs for your Eloquent models in Laravel",
            "homepage": "https://github.com/cviebrock/eloquent-sluggable",
            "keywords": [
                "eloquent",
                "eloquent-sluggable",
                "laravel",
                "lumen",
                "slug",
                "sluggable"
            ],
            "support": {
                "issues": "https://github.com/cviebrock/eloquent-sluggable/issues",
                "source": "https://github.com/cviebrock/eloquent-sluggable/tree/10.0.0"
            },
            "funding": [
                {
                    "url": "https://github.com/cviebrock",
                    "type": "github"
                }
            ],
            "time": "2023-02-16T23:01:35+00:00"
        },
        {
            "name": "dflydev/dot-access-data",
            "version": "v3.0.3",
            "source": {
                "type": "git",
                "url": "https://github.com/dflydev/dflydev-dot-access-data.git",
                "reference": "a23a2bf4f31d3518f3ecb38660c95715dfead60f"
            },
            "dist": {
                "type": "zip",
                "url": "https://api.github.com/repos/dflydev/dflydev-dot-access-data/zipball/a23a2bf4f31d3518f3ecb38660c95715dfead60f",
                "reference": "a23a2bf4f31d3518f3ecb38660c95715dfead60f",
                "shasum": ""
            },
            "require": {
                "php": "^7.1 || ^8.0"
            },
            "require-dev": {
                "phpstan/phpstan": "^0.12.42",
                "phpunit/phpunit": "^7.5 || ^8.5 || ^9.3",
                "scrutinizer/ocular": "1.6.0",
                "squizlabs/php_codesniffer": "^3.5",
                "vimeo/psalm": "^4.0.0"
            },
            "type": "library",
            "extra": {
                "branch-alias": {
                    "dev-main": "3.x-dev"
                }
            },
            "autoload": {
                "psr-4": {
                    "Dflydev\\DotAccessData\\": "src/"
                }
            },
            "notification-url": "https://packagist.org/downloads/",
            "license": [
                "MIT"
            ],
            "authors": [
                {
                    "name": "Dragonfly Development Inc.",
                    "email": "info@dflydev.com",
                    "homepage": "http://dflydev.com"
                },
                {
                    "name": "Beau Simensen",
                    "email": "beau@dflydev.com",
                    "homepage": "http://beausimensen.com"
                },
                {
                    "name": "Carlos Frutos",
                    "email": "carlos@kiwing.it",
                    "homepage": "https://github.com/cfrutos"
                },
                {
                    "name": "Colin O'Dell",
                    "email": "colinodell@gmail.com",
                    "homepage": "https://www.colinodell.com"
                }
            ],
            "description": "Given a deep data structure, access data by dot notation.",
            "homepage": "https://github.com/dflydev/dflydev-dot-access-data",
            "keywords": [
                "access",
                "data",
                "dot",
                "notation"
            ],
            "support": {
                "issues": "https://github.com/dflydev/dflydev-dot-access-data/issues",
                "source": "https://github.com/dflydev/dflydev-dot-access-data/tree/v3.0.3"
            },
<<<<<<< HEAD
            "time": "2022-10-27T11:44:00+00:00"
=======
            "time": "2024-07-08T12:26:09+00:00"
>>>>>>> e87580fb
        },
        {
            "name": "doctrine/dbal",
            "version": "3.10.0",
            "source": {
                "type": "git",
                "url": "https://github.com/doctrine/dbal.git",
                "reference": "1cf840d696373ea0d58ad0a8875c0fadcfc67214"
            },
            "dist": {
                "type": "zip",
                "url": "https://api.github.com/repos/doctrine/dbal/zipball/1cf840d696373ea0d58ad0a8875c0fadcfc67214",
                "reference": "1cf840d696373ea0d58ad0a8875c0fadcfc67214",
                "shasum": ""
            },
            "require": {
                "composer-runtime-api": "^2",
                "doctrine/deprecations": "^0.5.3|^1",
                "doctrine/event-manager": "^1|^2",
                "php": "^7.4 || ^8.0",
                "psr/cache": "^1|^2|^3",
                "psr/log": "^1|^2|^3"
            },
            "conflict": {
                "doctrine/cache": "< 1.11"
            },
            "require-dev": {
                "doctrine/cache": "^1.11|^2.0",
                "doctrine/coding-standard": "13.0.0",
                "fig/log-test": "^1",
                "jetbrains/phpstorm-stubs": "2023.1",
                "phpstan/phpstan": "2.1.17",
                "phpstan/phpstan-strict-rules": "^2",
                "phpunit/phpunit": "9.6.23",
                "slevomat/coding-standard": "8.16.2",
                "squizlabs/php_codesniffer": "3.13.1",
                "symfony/cache": "^5.4|^6.0|^7.0",
                "symfony/console": "^4.4|^5.4|^6.0|^7.0"
            },
            "suggest": {
                "symfony/console": "For helpful console commands such as SQL execution and import of files."
            },
            "bin": [
                "bin/doctrine-dbal"
            ],
            "type": "library",
            "autoload": {
                "psr-4": {
                    "Doctrine\\DBAL\\": "src"
                }
            },
            "notification-url": "https://packagist.org/downloads/",
            "license": [
                "MIT"
            ],
            "authors": [
                {
                    "name": "Guilherme Blanco",
                    "email": "guilhermeblanco@gmail.com"
                },
                {
                    "name": "Roman Borschel",
                    "email": "roman@code-factory.org"
                },
                {
                    "name": "Benjamin Eberlei",
                    "email": "kontakt@beberlei.de"
                },
                {
                    "name": "Jonathan Wage",
                    "email": "jonwage@gmail.com"
                }
            ],
            "description": "Powerful PHP database abstraction layer (DBAL) with many features for database schema introspection and management.",
            "homepage": "https://www.doctrine-project.org/projects/dbal.html",
            "keywords": [
                "abstraction",
                "database",
                "db2",
                "dbal",
                "mariadb",
                "mssql",
                "mysql",
                "oci8",
                "oracle",
                "pdo",
                "pgsql",
                "postgresql",
                "queryobject",
                "sasql",
                "sql",
                "sqlite",
                "sqlserver",
                "sqlsrv"
            ],
            "support": {
                "issues": "https://github.com/doctrine/dbal/issues",
                "source": "https://github.com/doctrine/dbal/tree/3.10.0"
            },
            "funding": [
                {
                    "url": "https://www.doctrine-project.org/sponsorship.html",
                    "type": "custom"
                },
                {
                    "url": "https://www.patreon.com/phpdoctrine",
                    "type": "patreon"
                },
                {
                    "url": "https://tidelift.com/funding/github/packagist/doctrine%2Fdbal",
                    "type": "tidelift"
                }
            ],
            "time": "2025-07-10T21:11:04+00:00"
        },
        {
            "name": "doctrine/deprecations",
            "version": "1.1.5",
            "source": {
                "type": "git",
                "url": "https://github.com/doctrine/deprecations.git",
                "reference": "459c2f5dd3d6a4633d3b5f46ee2b1c40f57d3f38"
            },
            "dist": {
                "type": "zip",
                "url": "https://api.github.com/repos/doctrine/deprecations/zipball/459c2f5dd3d6a4633d3b5f46ee2b1c40f57d3f38",
                "reference": "459c2f5dd3d6a4633d3b5f46ee2b1c40f57d3f38",
                "shasum": ""
            },
            "require": {
                "php": "^7.1 || ^8.0"
            },
            "conflict": {
                "phpunit/phpunit": "<=7.5 || >=13"
            },
            "require-dev": {
                "doctrine/coding-standard": "^9 || ^12 || ^13",
                "phpstan/phpstan": "1.4.10 || 2.1.11",
                "phpstan/phpstan-phpunit": "^1.0 || ^2",
                "phpunit/phpunit": "^7.5 || ^8.5 || ^9.6 || ^10.5 || ^11.5 || ^12",
                "psr/log": "^1 || ^2 || ^3"
            },
            "suggest": {
                "psr/log": "Allows logging deprecations via PSR-3 logger implementation"
            },
            "type": "library",
            "autoload": {
                "psr-4": {
                    "Doctrine\\Deprecations\\": "src"
                }
            },
            "notification-url": "https://packagist.org/downloads/",
            "license": [
                "MIT"
            ],
            "description": "A small layer on top of trigger_error(E_USER_DEPRECATED) or PSR-3 logging with options to disable all deprecations or selectively for packages.",
            "homepage": "https://www.doctrine-project.org/",
            "support": {
                "issues": "https://github.com/doctrine/deprecations/issues",
                "source": "https://github.com/doctrine/deprecations/tree/1.1.5"
            },
            "time": "2025-04-07T20:06:18+00:00"
        },
        {
            "name": "doctrine/event-manager",
            "version": "2.0.1",
            "source": {
                "type": "git",
                "url": "https://github.com/doctrine/event-manager.git",
                "reference": "b680156fa328f1dfd874fd48c7026c41570b9c6e"
            },
            "dist": {
                "type": "zip",
                "url": "https://api.github.com/repos/doctrine/event-manager/zipball/b680156fa328f1dfd874fd48c7026c41570b9c6e",
                "reference": "b680156fa328f1dfd874fd48c7026c41570b9c6e",
                "shasum": ""
            },
            "require": {
                "php": "^8.1"
            },
            "conflict": {
                "doctrine/common": "<2.9"
            },
            "require-dev": {
                "doctrine/coding-standard": "^12",
                "phpstan/phpstan": "^1.8.8",
                "phpunit/phpunit": "^10.5",
                "vimeo/psalm": "^5.24"
            },
            "type": "library",
            "autoload": {
                "psr-4": {
                    "Doctrine\\Common\\": "src"
                }
            },
            "notification-url": "https://packagist.org/downloads/",
            "license": [
                "MIT"
            ],
            "authors": [
                {
                    "name": "Guilherme Blanco",
                    "email": "guilhermeblanco@gmail.com"
                },
                {
                    "name": "Roman Borschel",
                    "email": "roman@code-factory.org"
                },
                {
                    "name": "Benjamin Eberlei",
                    "email": "kontakt@beberlei.de"
                },
                {
                    "name": "Jonathan Wage",
                    "email": "jonwage@gmail.com"
                },
                {
                    "name": "Johannes Schmitt",
                    "email": "schmittjoh@gmail.com"
                },
                {
                    "name": "Marco Pivetta",
                    "email": "ocramius@gmail.com"
                }
            ],
            "description": "The Doctrine Event Manager is a simple PHP event system that was built to be used with the various Doctrine projects.",
            "homepage": "https://www.doctrine-project.org/projects/event-manager.html",
            "keywords": [
                "event",
                "event dispatcher",
                "event manager",
                "event system",
                "events"
            ],
            "support": {
                "issues": "https://github.com/doctrine/event-manager/issues",
                "source": "https://github.com/doctrine/event-manager/tree/2.0.1"
            },
            "funding": [
                {
                    "url": "https://www.doctrine-project.org/sponsorship.html",
                    "type": "custom"
                },
                {
                    "url": "https://www.patreon.com/phpdoctrine",
                    "type": "patreon"
                },
                {
                    "url": "https://tidelift.com/funding/github/packagist/doctrine%2Fevent-manager",
                    "type": "tidelift"
                }
            ],
            "time": "2024-05-22T20:47:39+00:00"
        },
        {
            "name": "doctrine/inflector",
            "version": "2.0.10",
            "source": {
                "type": "git",
                "url": "https://github.com/doctrine/inflector.git",
                "reference": "5817d0659c5b50c9b950feb9af7b9668e2c436bc"
            },
            "dist": {
                "type": "zip",
                "url": "https://api.github.com/repos/doctrine/inflector/zipball/5817d0659c5b50c9b950feb9af7b9668e2c436bc",
                "reference": "5817d0659c5b50c9b950feb9af7b9668e2c436bc",
                "shasum": ""
            },
            "require": {
                "php": "^7.2 || ^8.0"
            },
            "require-dev": {
                "doctrine/coding-standard": "^11.0",
                "phpstan/phpstan": "^1.8",
                "phpstan/phpstan-phpunit": "^1.1",
                "phpstan/phpstan-strict-rules": "^1.3",
                "phpunit/phpunit": "^8.5 || ^9.5",
                "vimeo/psalm": "^4.25 || ^5.4"
            },
            "type": "library",
            "autoload": {
                "psr-4": {
                    "Doctrine\\Inflector\\": "lib/Doctrine/Inflector"
                }
            },
            "notification-url": "https://packagist.org/downloads/",
            "license": [
                "MIT"
            ],
            "authors": [
                {
                    "name": "Guilherme Blanco",
                    "email": "guilhermeblanco@gmail.com"
                },
                {
                    "name": "Roman Borschel",
                    "email": "roman@code-factory.org"
                },
                {
                    "name": "Benjamin Eberlei",
                    "email": "kontakt@beberlei.de"
                },
                {
                    "name": "Jonathan Wage",
                    "email": "jonwage@gmail.com"
                },
                {
                    "name": "Johannes Schmitt",
                    "email": "schmittjoh@gmail.com"
                }
            ],
            "description": "PHP Doctrine Inflector is a small library that can perform string manipulations with regard to upper/lowercase and singular/plural forms of words.",
            "homepage": "https://www.doctrine-project.org/projects/inflector.html",
            "keywords": [
                "inflection",
                "inflector",
                "lowercase",
                "manipulation",
                "php",
                "plural",
                "singular",
                "strings",
                "uppercase",
                "words"
            ],
            "support": {
                "issues": "https://github.com/doctrine/inflector/issues",
                "source": "https://github.com/doctrine/inflector/tree/2.0.10"
            },
            "funding": [
                {
                    "url": "https://www.doctrine-project.org/sponsorship.html",
                    "type": "custom"
                },
                {
                    "url": "https://www.patreon.com/phpdoctrine",
                    "type": "patreon"
                },
                {
                    "url": "https://tidelift.com/funding/github/packagist/doctrine%2Finflector",
                    "type": "tidelift"
                }
            ],
            "time": "2024-02-18T20:23:39+00:00"
        },
        {
            "name": "doctrine/lexer",
            "version": "3.0.1",
            "source": {
                "type": "git",
                "url": "https://github.com/doctrine/lexer.git",
                "reference": "31ad66abc0fc9e1a1f2d9bc6a42668d2fbbcd6dd"
            },
            "dist": {
                "type": "zip",
                "url": "https://api.github.com/repos/doctrine/lexer/zipball/31ad66abc0fc9e1a1f2d9bc6a42668d2fbbcd6dd",
                "reference": "31ad66abc0fc9e1a1f2d9bc6a42668d2fbbcd6dd",
                "shasum": ""
            },
            "require": {
                "php": "^8.1"
            },
            "require-dev": {
                "doctrine/coding-standard": "^12",
                "phpstan/phpstan": "^1.10",
                "phpunit/phpunit": "^10.5",
                "psalm/plugin-phpunit": "^0.18.3",
                "vimeo/psalm": "^5.21"
            },
            "type": "library",
            "autoload": {
                "psr-4": {
                    "Doctrine\\Common\\Lexer\\": "src"
                }
            },
            "notification-url": "https://packagist.org/downloads/",
            "license": [
                "MIT"
            ],
            "authors": [
                {
                    "name": "Guilherme Blanco",
                    "email": "guilhermeblanco@gmail.com"
                },
                {
                    "name": "Roman Borschel",
                    "email": "roman@code-factory.org"
                },
                {
                    "name": "Johannes Schmitt",
                    "email": "schmittjoh@gmail.com"
                }
            ],
            "description": "PHP Doctrine Lexer parser library that can be used in Top-Down, Recursive Descent Parsers.",
            "homepage": "https://www.doctrine-project.org/projects/lexer.html",
            "keywords": [
                "annotations",
                "docblock",
                "lexer",
                "parser",
                "php"
            ],
            "support": {
                "issues": "https://github.com/doctrine/lexer/issues",
                "source": "https://github.com/doctrine/lexer/tree/3.0.1"
            },
            "funding": [
                {
                    "url": "https://www.doctrine-project.org/sponsorship.html",
                    "type": "custom"
                },
                {
                    "url": "https://www.patreon.com/phpdoctrine",
                    "type": "patreon"
                },
                {
                    "url": "https://tidelift.com/funding/github/packagist/doctrine%2Flexer",
                    "type": "tidelift"
                }
            ],
            "time": "2024-02-05T11:56:58+00:00"
        },
        {
            "name": "dragonmantank/cron-expression",
            "version": "v3.4.0",
            "source": {
                "type": "git",
                "url": "https://github.com/dragonmantank/cron-expression.git",
                "reference": "8c784d071debd117328803d86b2097615b457500"
            },
            "dist": {
                "type": "zip",
                "url": "https://api.github.com/repos/dragonmantank/cron-expression/zipball/8c784d071debd117328803d86b2097615b457500",
                "reference": "8c784d071debd117328803d86b2097615b457500",
                "shasum": ""
            },
            "require": {
                "php": "^7.2|^8.0",
                "webmozart/assert": "^1.0"
            },
            "replace": {
                "mtdowling/cron-expression": "^1.0"
            },
            "require-dev": {
                "phpstan/extension-installer": "^1.0",
                "phpstan/phpstan": "^1.0",
                "phpunit/phpunit": "^7.0|^8.0|^9.0"
            },
            "type": "library",
            "extra": {
                "branch-alias": {
                    "dev-master": "3.x-dev"
                }
            },
            "autoload": {
                "psr-4": {
                    "Cron\\": "src/Cron/"
                }
            },
            "notification-url": "https://packagist.org/downloads/",
            "license": [
                "MIT"
            ],
            "authors": [
                {
                    "name": "Chris Tankersley",
                    "email": "chris@ctankersley.com",
                    "homepage": "https://github.com/dragonmantank"
                }
            ],
            "description": "CRON for PHP: Calculate the next or previous run date and determine if a CRON expression is due",
            "keywords": [
                "cron",
                "schedule"
            ],
            "support": {
                "issues": "https://github.com/dragonmantank/cron-expression/issues",
                "source": "https://github.com/dragonmantank/cron-expression/tree/v3.4.0"
            },
            "funding": [
                {
                    "url": "https://github.com/dragonmantank",
                    "type": "github"
                }
            ],
            "time": "2024-10-09T13:47:03+00:00"
        },
        {
            "name": "egulias/email-validator",
            "version": "4.0.4",
            "source": {
                "type": "git",
                "url": "https://github.com/egulias/EmailValidator.git",
                "reference": "d42c8731f0624ad6bdc8d3e5e9a4524f68801cfa"
            },
            "dist": {
                "type": "zip",
                "url": "https://api.github.com/repos/egulias/EmailValidator/zipball/d42c8731f0624ad6bdc8d3e5e9a4524f68801cfa",
                "reference": "d42c8731f0624ad6bdc8d3e5e9a4524f68801cfa",
                "shasum": ""
            },
            "require": {
                "doctrine/lexer": "^2.0 || ^3.0",
                "php": ">=8.1",
                "symfony/polyfill-intl-idn": "^1.26"
            },
            "require-dev": {
                "phpunit/phpunit": "^10.2",
                "vimeo/psalm": "^5.12"
            },
            "suggest": {
                "ext-intl": "PHP Internationalization Libraries are required to use the SpoofChecking validation"
            },
            "type": "library",
            "extra": {
                "branch-alias": {
                    "dev-master": "4.0.x-dev"
                }
            },
            "autoload": {
                "psr-4": {
                    "Egulias\\EmailValidator\\": "src"
                }
            },
            "notification-url": "https://packagist.org/downloads/",
            "license": [
                "MIT"
            ],
            "authors": [
                {
                    "name": "Eduardo Gulias Davis"
                }
            ],
            "description": "A library for validating emails against several RFCs",
            "homepage": "https://github.com/egulias/EmailValidator",
            "keywords": [
                "email",
                "emailvalidation",
                "emailvalidator",
                "validation",
                "validator"
            ],
            "support": {
                "issues": "https://github.com/egulias/EmailValidator/issues",
                "source": "https://github.com/egulias/EmailValidator/tree/4.0.4"
            },
            "funding": [
                {
                    "url": "https://github.com/egulias",
                    "type": "github"
                }
            ],
            "time": "2025-03-06T22:45:56+00:00"
        },
        {
            "name": "ezyang/htmlpurifier",
            "version": "v4.18.0",
            "source": {
                "type": "git",
                "url": "https://github.com/ezyang/htmlpurifier.git",
                "reference": "cb56001e54359df7ae76dc522d08845dc741621b"
            },
            "dist": {
                "type": "zip",
                "url": "https://api.github.com/repos/ezyang/htmlpurifier/zipball/cb56001e54359df7ae76dc522d08845dc741621b",
                "reference": "cb56001e54359df7ae76dc522d08845dc741621b",
                "shasum": ""
            },
            "require": {
                "php": "~5.6.0 || ~7.0.0 || ~7.1.0 || ~7.2.0 || ~7.3.0 || ~7.4.0 || ~8.0.0 || ~8.1.0 || ~8.2.0 || ~8.3.0 || ~8.4.0"
            },
            "require-dev": {
                "cerdic/css-tidy": "^1.7 || ^2.0",
                "simpletest/simpletest": "dev-master"
            },
            "suggest": {
                "cerdic/css-tidy": "If you want to use the filter 'Filter.ExtractStyleBlocks'.",
                "ext-bcmath": "Used for unit conversion and imagecrash protection",
                "ext-iconv": "Converts text to and from non-UTF-8 encodings",
                "ext-tidy": "Used for pretty-printing HTML"
            },
            "type": "library",
            "autoload": {
                "files": [
                    "library/HTMLPurifier.composer.php"
                ],
                "psr-0": {
                    "HTMLPurifier": "library/"
                },
                "exclude-from-classmap": [
                    "/library/HTMLPurifier/Language/"
                ]
            },
            "notification-url": "https://packagist.org/downloads/",
            "license": [
                "LGPL-2.1-or-later"
            ],
            "authors": [
                {
                    "name": "Edward Z. Yang",
                    "email": "admin@htmlpurifier.org",
                    "homepage": "http://ezyang.com"
                }
            ],
            "description": "Standards compliant HTML filter written in PHP",
            "homepage": "http://htmlpurifier.org/",
            "keywords": [
                "html"
            ],
            "support": {
                "issues": "https://github.com/ezyang/htmlpurifier/issues",
                "source": "https://github.com/ezyang/htmlpurifier/tree/v4.18.0"
            },
            "time": "2024-11-01T03:51:45+00:00"
        },
        {
            "name": "fruitcake/php-cors",
            "version": "v1.3.0",
            "source": {
                "type": "git",
                "url": "https://github.com/fruitcake/php-cors.git",
                "reference": "3d158f36e7875e2f040f37bc0573956240a5a38b"
            },
            "dist": {
                "type": "zip",
                "url": "https://api.github.com/repos/fruitcake/php-cors/zipball/3d158f36e7875e2f040f37bc0573956240a5a38b",
                "reference": "3d158f36e7875e2f040f37bc0573956240a5a38b",
                "shasum": ""
            },
            "require": {
                "php": "^7.4|^8.0",
                "symfony/http-foundation": "^4.4|^5.4|^6|^7"
            },
            "require-dev": {
                "phpstan/phpstan": "^1.4",
                "phpunit/phpunit": "^9",
                "squizlabs/php_codesniffer": "^3.5"
            },
            "type": "library",
            "extra": {
                "branch-alias": {
                    "dev-master": "1.2-dev"
                }
            },
            "autoload": {
                "psr-4": {
                    "Fruitcake\\Cors\\": "src/"
                }
            },
            "notification-url": "https://packagist.org/downloads/",
            "license": [
                "MIT"
            ],
            "authors": [
                {
                    "name": "Fruitcake",
                    "homepage": "https://fruitcake.nl"
                },
                {
                    "name": "Barryvdh",
                    "email": "barryvdh@gmail.com"
                }
            ],
            "description": "Cross-origin resource sharing library for the Symfony HttpFoundation",
            "homepage": "https://github.com/fruitcake/php-cors",
            "keywords": [
                "cors",
                "laravel",
                "symfony"
            ],
            "support": {
                "issues": "https://github.com/fruitcake/php-cors/issues",
                "source": "https://github.com/fruitcake/php-cors/tree/v1.3.0"
            },
            "funding": [
                {
                    "url": "https://fruitcake.nl",
                    "type": "custom"
                },
                {
                    "url": "https://github.com/barryvdh",
                    "type": "github"
                }
            ],
            "time": "2023-10-12T05:21:21+00:00"
        },
        {
            "name": "graham-campbell/result-type",
            "version": "v1.1.3",
            "source": {
                "type": "git",
                "url": "https://github.com/GrahamCampbell/Result-Type.git",
                "reference": "3ba905c11371512af9d9bdd27d99b782216b6945"
            },
            "dist": {
                "type": "zip",
                "url": "https://api.github.com/repos/GrahamCampbell/Result-Type/zipball/3ba905c11371512af9d9bdd27d99b782216b6945",
                "reference": "3ba905c11371512af9d9bdd27d99b782216b6945",
                "shasum": ""
            },
            "require": {
                "php": "^7.2.5 || ^8.0",
                "phpoption/phpoption": "^1.9.3"
            },
            "require-dev": {
                "phpunit/phpunit": "^8.5.39 || ^9.6.20 || ^10.5.28"
            },
            "type": "library",
            "autoload": {
                "psr-4": {
                    "GrahamCampbell\\ResultType\\": "src/"
                }
            },
            "notification-url": "https://packagist.org/downloads/",
            "license": [
                "MIT"
            ],
            "authors": [
                {
                    "name": "Graham Campbell",
                    "email": "hello@gjcampbell.co.uk",
                    "homepage": "https://github.com/GrahamCampbell"
                }
            ],
            "description": "An Implementation Of The Result Type",
            "keywords": [
                "Graham Campbell",
                "GrahamCampbell",
                "Result Type",
                "Result-Type",
                "result"
            ],
            "support": {
                "issues": "https://github.com/GrahamCampbell/Result-Type/issues",
                "source": "https://github.com/GrahamCampbell/Result-Type/tree/v1.1.3"
            },
            "funding": [
                {
                    "url": "https://github.com/GrahamCampbell",
                    "type": "github"
                },
                {
                    "url": "https://tidelift.com/funding/github/packagist/graham-campbell/result-type",
                    "type": "tidelift"
                }
            ],
            "time": "2024-07-20T21:45:45+00:00"
        },
        {
            "name": "guzzlehttp/guzzle",
            "version": "7.9.3",
            "source": {
                "type": "git",
                "url": "https://github.com/guzzle/guzzle.git",
                "reference": "7b2f29fe81dc4da0ca0ea7d42107a0845946ea77"
            },
            "dist": {
                "type": "zip",
                "url": "https://api.github.com/repos/guzzle/guzzle/zipball/7b2f29fe81dc4da0ca0ea7d42107a0845946ea77",
                "reference": "7b2f29fe81dc4da0ca0ea7d42107a0845946ea77",
                "shasum": ""
            },
            "require": {
                "ext-json": "*",
                "guzzlehttp/promises": "^1.5.3 || ^2.0.3",
                "guzzlehttp/psr7": "^2.7.0",
                "php": "^7.2.5 || ^8.0",
                "psr/http-client": "^1.0",
                "symfony/deprecation-contracts": "^2.2 || ^3.0"
            },
            "provide": {
                "psr/http-client-implementation": "1.0"
            },
            "require-dev": {
                "bamarni/composer-bin-plugin": "^1.8.2",
                "ext-curl": "*",
                "guzzle/client-integration-tests": "3.0.2",
                "php-http/message-factory": "^1.1",
                "phpunit/phpunit": "^8.5.39 || ^9.6.20",
                "psr/log": "^1.1 || ^2.0 || ^3.0"
            },
            "suggest": {
                "ext-curl": "Required for CURL handler support",
                "ext-intl": "Required for Internationalized Domain Name (IDN) support",
                "psr/log": "Required for using the Log middleware"
            },
            "type": "library",
            "extra": {
                "bamarni-bin": {
                    "bin-links": true,
                    "forward-command": false
                }
            },
            "autoload": {
                "files": [
                    "src/functions_include.php"
                ],
                "psr-4": {
                    "GuzzleHttp\\": "src/"
                }
            },
            "notification-url": "https://packagist.org/downloads/",
            "license": [
                "MIT"
            ],
            "authors": [
                {
                    "name": "Graham Campbell",
                    "email": "hello@gjcampbell.co.uk",
                    "homepage": "https://github.com/GrahamCampbell"
                },
                {
                    "name": "Michael Dowling",
                    "email": "mtdowling@gmail.com",
                    "homepage": "https://github.com/mtdowling"
                },
                {
                    "name": "Jeremy Lindblom",
                    "email": "jeremeamia@gmail.com",
                    "homepage": "https://github.com/jeremeamia"
                },
                {
                    "name": "George Mponos",
                    "email": "gmponos@gmail.com",
                    "homepage": "https://github.com/gmponos"
                },
                {
                    "name": "Tobias Nyholm",
                    "email": "tobias.nyholm@gmail.com",
                    "homepage": "https://github.com/Nyholm"
                },
                {
                    "name": "Márk Sági-Kazár",
                    "email": "mark.sagikazar@gmail.com",
                    "homepage": "https://github.com/sagikazarmark"
                },
                {
                    "name": "Tobias Schultze",
                    "email": "webmaster@tubo-world.de",
                    "homepage": "https://github.com/Tobion"
                }
            ],
            "description": "Guzzle is a PHP HTTP client library",
            "keywords": [
                "client",
                "curl",
                "framework",
                "http",
                "http client",
                "psr-18",
                "psr-7",
                "rest",
                "web service"
            ],
            "support": {
                "issues": "https://github.com/guzzle/guzzle/issues",
                "source": "https://github.com/guzzle/guzzle/tree/7.9.3"
            },
            "funding": [
                {
                    "url": "https://github.com/GrahamCampbell",
                    "type": "github"
                },
                {
                    "url": "https://github.com/Nyholm",
                    "type": "github"
                },
                {
                    "url": "https://tidelift.com/funding/github/packagist/guzzlehttp/guzzle",
                    "type": "tidelift"
                }
            ],
            "time": "2025-03-27T13:37:11+00:00"
        },
        {
            "name": "guzzlehttp/promises",
            "version": "2.2.0",
            "source": {
                "type": "git",
                "url": "https://github.com/guzzle/promises.git",
                "reference": "7c69f28996b0a6920945dd20b3857e499d9ca96c"
            },
            "dist": {
                "type": "zip",
                "url": "https://api.github.com/repos/guzzle/promises/zipball/7c69f28996b0a6920945dd20b3857e499d9ca96c",
                "reference": "7c69f28996b0a6920945dd20b3857e499d9ca96c",
                "shasum": ""
            },
            "require": {
                "php": "^7.2.5 || ^8.0"
            },
            "require-dev": {
                "bamarni/composer-bin-plugin": "^1.8.2",
                "phpunit/phpunit": "^8.5.39 || ^9.6.20"
            },
            "type": "library",
            "extra": {
                "bamarni-bin": {
                    "bin-links": true,
                    "forward-command": false
                }
            },
            "autoload": {
                "psr-4": {
                    "GuzzleHttp\\Promise\\": "src/"
                }
            },
            "notification-url": "https://packagist.org/downloads/",
            "license": [
                "MIT"
            ],
            "authors": [
                {
                    "name": "Graham Campbell",
                    "email": "hello@gjcampbell.co.uk",
                    "homepage": "https://github.com/GrahamCampbell"
                },
                {
                    "name": "Michael Dowling",
                    "email": "mtdowling@gmail.com",
                    "homepage": "https://github.com/mtdowling"
                },
                {
                    "name": "Tobias Nyholm",
                    "email": "tobias.nyholm@gmail.com",
                    "homepage": "https://github.com/Nyholm"
                },
                {
                    "name": "Tobias Schultze",
                    "email": "webmaster@tubo-world.de",
                    "homepage": "https://github.com/Tobion"
                }
            ],
            "description": "Guzzle promises library",
            "keywords": [
                "promise"
            ],
            "support": {
                "issues": "https://github.com/guzzle/promises/issues",
                "source": "https://github.com/guzzle/promises/tree/2.2.0"
            },
            "funding": [
                {
                    "url": "https://github.com/GrahamCampbell",
                    "type": "github"
                },
                {
                    "url": "https://github.com/Nyholm",
                    "type": "github"
                },
                {
                    "url": "https://tidelift.com/funding/github/packagist/guzzlehttp/promises",
                    "type": "tidelift"
                }
            ],
            "time": "2025-03-27T13:27:01+00:00"
        },
        {
            "name": "guzzlehttp/psr7",
            "version": "2.7.1",
            "source": {
                "type": "git",
                "url": "https://github.com/guzzle/psr7.git",
                "reference": "c2270caaabe631b3b44c85f99e5a04bbb8060d16"
            },
            "dist": {
                "type": "zip",
                "url": "https://api.github.com/repos/guzzle/psr7/zipball/c2270caaabe631b3b44c85f99e5a04bbb8060d16",
                "reference": "c2270caaabe631b3b44c85f99e5a04bbb8060d16",
                "shasum": ""
            },
            "require": {
                "php": "^7.2.5 || ^8.0",
                "psr/http-factory": "^1.0",
                "psr/http-message": "^1.1 || ^2.0",
                "ralouphie/getallheaders": "^3.0"
            },
            "provide": {
                "psr/http-factory-implementation": "1.0",
                "psr/http-message-implementation": "1.0"
            },
            "require-dev": {
                "bamarni/composer-bin-plugin": "^1.8.2",
                "http-interop/http-factory-tests": "0.9.0",
                "phpunit/phpunit": "^8.5.39 || ^9.6.20"
            },
            "suggest": {
                "laminas/laminas-httphandlerrunner": "Emit PSR-7 responses"
            },
            "type": "library",
            "extra": {
                "bamarni-bin": {
                    "bin-links": true,
                    "forward-command": false
                }
            },
            "autoload": {
                "psr-4": {
                    "GuzzleHttp\\Psr7\\": "src/"
                }
            },
            "notification-url": "https://packagist.org/downloads/",
            "license": [
                "MIT"
            ],
            "authors": [
                {
                    "name": "Graham Campbell",
                    "email": "hello@gjcampbell.co.uk",
                    "homepage": "https://github.com/GrahamCampbell"
                },
                {
                    "name": "Michael Dowling",
                    "email": "mtdowling@gmail.com",
                    "homepage": "https://github.com/mtdowling"
                },
                {
                    "name": "George Mponos",
                    "email": "gmponos@gmail.com",
                    "homepage": "https://github.com/gmponos"
                },
                {
                    "name": "Tobias Nyholm",
                    "email": "tobias.nyholm@gmail.com",
                    "homepage": "https://github.com/Nyholm"
                },
                {
                    "name": "Márk Sági-Kazár",
                    "email": "mark.sagikazar@gmail.com",
                    "homepage": "https://github.com/sagikazarmark"
                },
                {
                    "name": "Tobias Schultze",
                    "email": "webmaster@tubo-world.de",
                    "homepage": "https://github.com/Tobion"
                },
                {
                    "name": "Márk Sági-Kazár",
                    "email": "mark.sagikazar@gmail.com",
                    "homepage": "https://sagikazarmark.hu"
                }
            ],
            "description": "PSR-7 message implementation that also provides common utility methods",
            "keywords": [
                "http",
                "message",
                "psr-7",
                "request",
                "response",
                "stream",
                "uri",
                "url"
            ],
            "support": {
                "issues": "https://github.com/guzzle/psr7/issues",
                "source": "https://github.com/guzzle/psr7/tree/2.7.1"
            },
            "funding": [
                {
                    "url": "https://github.com/GrahamCampbell",
                    "type": "github"
                },
                {
                    "url": "https://github.com/Nyholm",
                    "type": "github"
                },
                {
                    "url": "https://tidelift.com/funding/github/packagist/guzzlehttp/psr7",
                    "type": "tidelift"
                }
            ],
            "time": "2025-03-27T12:30:47+00:00"
        },
        {
            "name": "guzzlehttp/uri-template",
            "version": "v1.0.4",
            "source": {
                "type": "git",
                "url": "https://github.com/guzzle/uri-template.git",
                "reference": "30e286560c137526eccd4ce21b2de477ab0676d2"
            },
            "dist": {
                "type": "zip",
                "url": "https://api.github.com/repos/guzzle/uri-template/zipball/30e286560c137526eccd4ce21b2de477ab0676d2",
                "reference": "30e286560c137526eccd4ce21b2de477ab0676d2",
                "shasum": ""
            },
            "require": {
                "php": "^7.2.5 || ^8.0",
                "symfony/polyfill-php80": "^1.24"
            },
            "require-dev": {
                "bamarni/composer-bin-plugin": "^1.8.2",
                "phpunit/phpunit": "^8.5.36 || ^9.6.15",
                "uri-template/tests": "1.0.0"
            },
            "type": "library",
            "extra": {
                "bamarni-bin": {
                    "bin-links": true,
                    "forward-command": false
                }
            },
            "autoload": {
                "psr-4": {
                    "GuzzleHttp\\UriTemplate\\": "src"
                }
            },
            "notification-url": "https://packagist.org/downloads/",
            "license": [
                "MIT"
            ],
            "authors": [
                {
                    "name": "Graham Campbell",
                    "email": "hello@gjcampbell.co.uk",
                    "homepage": "https://github.com/GrahamCampbell"
                },
                {
                    "name": "Michael Dowling",
                    "email": "mtdowling@gmail.com",
                    "homepage": "https://github.com/mtdowling"
                },
                {
                    "name": "George Mponos",
                    "email": "gmponos@gmail.com",
                    "homepage": "https://github.com/gmponos"
                },
                {
                    "name": "Tobias Nyholm",
                    "email": "tobias.nyholm@gmail.com",
                    "homepage": "https://github.com/Nyholm"
                }
            ],
            "description": "A polyfill class for uri_template of PHP",
            "keywords": [
                "guzzlehttp",
                "uri-template"
            ],
            "support": {
                "issues": "https://github.com/guzzle/uri-template/issues",
                "source": "https://github.com/guzzle/uri-template/tree/v1.0.4"
            },
            "funding": [
                {
                    "url": "https://github.com/GrahamCampbell",
                    "type": "github"
                },
                {
                    "url": "https://github.com/Nyholm",
                    "type": "github"
                },
                {
                    "url": "https://tidelift.com/funding/github/packagist/guzzlehttp/uri-template",
                    "type": "tidelift"
                }
            ],
            "time": "2025-02-03T10:55:03+00:00"
        },
        {
            "name": "itsgoingd/clockwork",
            "version": "v5.3.4",
            "source": {
                "type": "git",
                "url": "https://github.com/itsgoingd/clockwork.git",
                "reference": "c27ad77a08a9e58bf0049de46969fa4fe3b506e5"
            },
            "dist": {
                "type": "zip",
                "url": "https://api.github.com/repos/itsgoingd/clockwork/zipball/c27ad77a08a9e58bf0049de46969fa4fe3b506e5",
                "reference": "c27ad77a08a9e58bf0049de46969fa4fe3b506e5",
                "shasum": ""
            },
            "require": {
                "ext-json": "*",
                "php": ">=7.1"
            },
            "suggest": {
                "ext-pdo": "Needed in order to use a SQL database for metadata storage",
                "ext-pdo_mysql": "Needed in order to use MySQL for metadata storage",
                "ext-pdo_postgres": "Needed in order to use Postgres for metadata storage",
                "ext-pdo_sqlite": "Needed in order to use a SQLite for metadata storage",
                "ext-redis": "Needed in order to use Redis for metadata storage",
                "php-http/discovery": "Vanilla integration - required for the middleware zero-configuration setup"
            },
            "type": "library",
            "extra": {
                "laravel": {
                    "aliases": {
                        "Clockwork": "Clockwork\\Support\\Laravel\\Facade"
                    },
                    "providers": [
                        "Clockwork\\Support\\Laravel\\ClockworkServiceProvider"
                    ]
                }
            },
            "autoload": {
                "psr-4": {
                    "Clockwork\\": "Clockwork/"
                }
            },
            "notification-url": "https://packagist.org/downloads/",
            "license": [
                "MIT"
            ],
            "authors": [
                {
                    "name": "itsgoingd",
                    "email": "itsgoingd@luzer.sk",
                    "homepage": "https://twitter.com/itsgoingd"
                }
            ],
            "description": "php dev tools in your browser",
            "homepage": "https://underground.works/clockwork",
            "keywords": [
                "Devtools",
                "debugging",
                "laravel",
                "logging",
                "lumen",
                "profiling",
                "slim"
            ],
            "support": {
                "issues": "https://github.com/itsgoingd/clockwork/issues",
                "source": "https://github.com/itsgoingd/clockwork/tree/v5.3.4"
            },
            "funding": [
                {
                    "url": "https://github.com/itsgoingd",
                    "type": "github"
                }
            ],
            "time": "2025-02-09T15:57:21+00:00"
        },
        {
            "name": "laravel/framework",
            "version": "v10.48.29",
            "source": {
                "type": "git",
                "url": "https://github.com/laravel/framework.git",
                "reference": "8f7f9247cb8aad1a769d6b9815a6623d89b46b47"
            },
            "dist": {
                "type": "zip",
                "url": "https://api.github.com/repos/laravel/framework/zipball/8f7f9247cb8aad1a769d6b9815a6623d89b46b47",
                "reference": "8f7f9247cb8aad1a769d6b9815a6623d89b46b47",
                "shasum": ""
            },
            "require": {
                "brick/math": "^0.9.3|^0.10.2|^0.11|^0.12",
                "composer-runtime-api": "^2.2",
                "doctrine/inflector": "^2.0.5",
                "dragonmantank/cron-expression": "^3.3.2",
                "egulias/email-validator": "^3.2.1|^4.0",
                "ext-ctype": "*",
                "ext-filter": "*",
                "ext-hash": "*",
                "ext-mbstring": "*",
                "ext-openssl": "*",
                "ext-session": "*",
                "ext-tokenizer": "*",
                "fruitcake/php-cors": "^1.2",
                "guzzlehttp/uri-template": "^1.0",
                "laravel/prompts": "^0.1.9",
                "laravel/serializable-closure": "^1.3",
                "league/commonmark": "^2.2.1",
                "league/flysystem": "^3.8.0",
                "monolog/monolog": "^3.0",
                "nesbot/carbon": "^2.67",
                "nunomaduro/termwind": "^1.13",
                "php": "^8.1",
                "psr/container": "^1.1.1|^2.0.1",
                "psr/log": "^1.0|^2.0|^3.0",
                "psr/simple-cache": "^1.0|^2.0|^3.0",
                "ramsey/uuid": "^4.7",
                "symfony/console": "^6.2",
                "symfony/error-handler": "^6.2",
                "symfony/finder": "^6.2",
                "symfony/http-foundation": "^6.4",
                "symfony/http-kernel": "^6.2",
                "symfony/mailer": "^6.2",
                "symfony/mime": "^6.2",
                "symfony/process": "^6.2",
                "symfony/routing": "^6.2",
                "symfony/uid": "^6.2",
                "symfony/var-dumper": "^6.2",
                "tijsverkoyen/css-to-inline-styles": "^2.2.5",
                "vlucas/phpdotenv": "^5.4.1",
                "voku/portable-ascii": "^2.0"
            },
            "conflict": {
                "carbonphp/carbon-doctrine-types": ">=3.0",
                "doctrine/dbal": ">=4.0",
                "mockery/mockery": "1.6.8",
                "phpunit/phpunit": ">=11.0.0",
                "tightenco/collect": "<5.5.33"
            },
            "provide": {
                "psr/container-implementation": "1.1|2.0",
                "psr/simple-cache-implementation": "1.0|2.0|3.0"
            },
            "replace": {
                "illuminate/auth": "self.version",
                "illuminate/broadcasting": "self.version",
                "illuminate/bus": "self.version",
                "illuminate/cache": "self.version",
                "illuminate/collections": "self.version",
                "illuminate/conditionable": "self.version",
                "illuminate/config": "self.version",
                "illuminate/console": "self.version",
                "illuminate/container": "self.version",
                "illuminate/contracts": "self.version",
                "illuminate/cookie": "self.version",
                "illuminate/database": "self.version",
                "illuminate/encryption": "self.version",
                "illuminate/events": "self.version",
                "illuminate/filesystem": "self.version",
                "illuminate/hashing": "self.version",
                "illuminate/http": "self.version",
                "illuminate/log": "self.version",
                "illuminate/macroable": "self.version",
                "illuminate/mail": "self.version",
                "illuminate/notifications": "self.version",
                "illuminate/pagination": "self.version",
                "illuminate/pipeline": "self.version",
                "illuminate/process": "self.version",
                "illuminate/queue": "self.version",
                "illuminate/redis": "self.version",
                "illuminate/routing": "self.version",
                "illuminate/session": "self.version",
                "illuminate/support": "self.version",
                "illuminate/testing": "self.version",
                "illuminate/translation": "self.version",
                "illuminate/validation": "self.version",
                "illuminate/view": "self.version"
            },
            "require-dev": {
                "ably/ably-php": "^1.0",
                "aws/aws-sdk-php": "^3.235.5",
                "doctrine/dbal": "^3.5.1",
                "ext-gmp": "*",
                "fakerphp/faker": "^1.21",
                "guzzlehttp/guzzle": "^7.5",
                "league/flysystem-aws-s3-v3": "^3.0",
                "league/flysystem-ftp": "^3.0",
                "league/flysystem-path-prefixing": "^3.3",
                "league/flysystem-read-only": "^3.3",
                "league/flysystem-sftp-v3": "^3.0",
                "mockery/mockery": "^1.5.1",
                "nyholm/psr7": "^1.2",
                "orchestra/testbench-core": "^8.23.4",
                "pda/pheanstalk": "^4.0",
                "phpstan/phpstan": "~1.11.11",
                "phpunit/phpunit": "^10.0.7",
                "predis/predis": "^2.0.2",
                "symfony/cache": "^6.2",
                "symfony/http-client": "^6.2.4",
                "symfony/psr-http-message-bridge": "^2.0"
            },
            "suggest": {
                "ably/ably-php": "Required to use the Ably broadcast driver (^1.0).",
                "aws/aws-sdk-php": "Required to use the SQS queue driver, DynamoDb failed job storage, and SES mail driver (^3.235.5).",
                "brianium/paratest": "Required to run tests in parallel (^6.0).",
                "doctrine/dbal": "Required to rename columns and drop SQLite columns (^3.5.1).",
                "ext-apcu": "Required to use the APC cache driver.",
                "ext-fileinfo": "Required to use the Filesystem class.",
                "ext-ftp": "Required to use the Flysystem FTP driver.",
                "ext-gd": "Required to use Illuminate\\Http\\Testing\\FileFactory::image().",
                "ext-memcached": "Required to use the memcache cache driver.",
                "ext-pcntl": "Required to use all features of the queue worker and console signal trapping.",
                "ext-pdo": "Required to use all database features.",
                "ext-posix": "Required to use all features of the queue worker.",
                "ext-redis": "Required to use the Redis cache and queue drivers (^4.0|^5.0).",
                "fakerphp/faker": "Required to use the eloquent factory builder (^1.9.1).",
                "filp/whoops": "Required for friendly error pages in development (^2.14.3).",
                "guzzlehttp/guzzle": "Required to use the HTTP Client and the ping methods on schedules (^7.5).",
                "laravel/tinker": "Required to use the tinker console command (^2.0).",
                "league/flysystem-aws-s3-v3": "Required to use the Flysystem S3 driver (^3.0).",
                "league/flysystem-ftp": "Required to use the Flysystem FTP driver (^3.0).",
                "league/flysystem-path-prefixing": "Required to use the scoped driver (^3.3).",
                "league/flysystem-read-only": "Required to use read-only disks (^3.3)",
                "league/flysystem-sftp-v3": "Required to use the Flysystem SFTP driver (^3.0).",
                "mockery/mockery": "Required to use mocking (^1.5.1).",
                "nyholm/psr7": "Required to use PSR-7 bridging features (^1.2).",
                "pda/pheanstalk": "Required to use the beanstalk queue driver (^4.0).",
                "phpunit/phpunit": "Required to use assertions and run tests (^9.5.8|^10.0.7).",
                "predis/predis": "Required to use the predis connector (^2.0.2).",
                "psr/http-message": "Required to allow Storage::put to accept a StreamInterface (^1.0).",
                "pusher/pusher-php-server": "Required to use the Pusher broadcast driver (^6.0|^7.0).",
                "symfony/cache": "Required to PSR-6 cache bridge (^6.2).",
                "symfony/filesystem": "Required to enable support for relative symbolic links (^6.2).",
                "symfony/http-client": "Required to enable support for the Symfony API mail transports (^6.2).",
                "symfony/mailgun-mailer": "Required to enable support for the Mailgun mail transport (^6.2).",
                "symfony/postmark-mailer": "Required to enable support for the Postmark mail transport (^6.2).",
                "symfony/psr-http-message-bridge": "Required to use PSR-7 bridging features (^2.0)."
            },
            "type": "library",
            "extra": {
                "branch-alias": {
                    "dev-master": "10.x-dev"
                }
            },
            "autoload": {
                "files": [
                    "src/Illuminate/Collections/helpers.php",
                    "src/Illuminate/Events/functions.php",
                    "src/Illuminate/Filesystem/functions.php",
                    "src/Illuminate/Foundation/helpers.php",
                    "src/Illuminate/Support/helpers.php"
                ],
                "psr-4": {
                    "Illuminate\\": "src/Illuminate/",
                    "Illuminate\\Support\\": [
                        "src/Illuminate/Macroable/",
                        "src/Illuminate/Collections/",
                        "src/Illuminate/Conditionable/"
                    ]
                }
            },
            "notification-url": "https://packagist.org/downloads/",
            "license": [
                "MIT"
            ],
            "authors": [
                {
                    "name": "Taylor Otwell",
                    "email": "taylor@laravel.com"
                }
            ],
            "description": "The Laravel Framework.",
            "homepage": "https://laravel.com",
            "keywords": [
                "framework",
                "laravel"
            ],
            "support": {
                "issues": "https://github.com/laravel/framework/issues",
                "source": "https://github.com/laravel/framework"
            },
            "time": "2025-03-12T14:42:01+00:00"
        },
        {
            "name": "laravel/prompts",
            "version": "v0.1.25",
            "source": {
                "type": "git",
                "url": "https://github.com/laravel/prompts.git",
                "reference": "7b4029a84c37cb2725fc7f011586e2997040bc95"
            },
            "dist": {
                "type": "zip",
                "url": "https://api.github.com/repos/laravel/prompts/zipball/7b4029a84c37cb2725fc7f011586e2997040bc95",
                "reference": "7b4029a84c37cb2725fc7f011586e2997040bc95",
                "shasum": ""
            },
            "require": {
                "ext-mbstring": "*",
                "illuminate/collections": "^10.0|^11.0",
                "php": "^8.1",
                "symfony/console": "^6.2|^7.0"
            },
            "conflict": {
                "illuminate/console": ">=10.17.0 <10.25.0",
                "laravel/framework": ">=10.17.0 <10.25.0"
            },
            "require-dev": {
                "mockery/mockery": "^1.5",
                "pestphp/pest": "^2.3",
                "phpstan/phpstan": "^1.11",
                "phpstan/phpstan-mockery": "^1.1"
            },
            "suggest": {
                "ext-pcntl": "Required for the spinner to be animated."
            },
            "type": "library",
            "extra": {
                "branch-alias": {
                    "dev-main": "0.1.x-dev"
                }
            },
            "autoload": {
                "files": [
                    "src/helpers.php"
                ],
                "psr-4": {
                    "Laravel\\Prompts\\": "src/"
                }
            },
            "notification-url": "https://packagist.org/downloads/",
            "license": [
                "MIT"
            ],
            "description": "Add beautiful and user-friendly forms to your command-line applications.",
            "support": {
                "issues": "https://github.com/laravel/prompts/issues",
                "source": "https://github.com/laravel/prompts/tree/v0.1.25"
            },
            "time": "2024-08-12T22:06:33+00:00"
        },
        {
            "name": "laravel/sanctum",
            "version": "v3.3.3",
            "source": {
                "type": "git",
                "url": "https://github.com/laravel/sanctum.git",
                "reference": "8c104366459739f3ada0e994bcd3e6fd681ce3d5"
            },
            "dist": {
                "type": "zip",
                "url": "https://api.github.com/repos/laravel/sanctum/zipball/8c104366459739f3ada0e994bcd3e6fd681ce3d5",
                "reference": "8c104366459739f3ada0e994bcd3e6fd681ce3d5",
                "shasum": ""
            },
            "require": {
                "ext-json": "*",
                "illuminate/console": "^9.21|^10.0",
                "illuminate/contracts": "^9.21|^10.0",
                "illuminate/database": "^9.21|^10.0",
                "illuminate/support": "^9.21|^10.0",
                "php": "^8.0.2"
            },
            "require-dev": {
                "mockery/mockery": "^1.0",
                "orchestra/testbench": "^7.28.2|^8.8.3",
                "phpstan/phpstan": "^1.10",
                "phpunit/phpunit": "^9.6"
            },
            "type": "library",
            "extra": {
                "laravel": {
                    "providers": [
                        "Laravel\\Sanctum\\SanctumServiceProvider"
                    ]
                },
                "branch-alias": {
                    "dev-master": "3.x-dev"
                }
            },
            "autoload": {
                "psr-4": {
                    "Laravel\\Sanctum\\": "src/"
                }
            },
            "notification-url": "https://packagist.org/downloads/",
            "license": [
                "MIT"
            ],
            "authors": [
                {
                    "name": "Taylor Otwell",
                    "email": "taylor@laravel.com"
                }
            ],
            "description": "Laravel Sanctum provides a featherweight authentication system for SPAs and simple APIs.",
            "keywords": [
                "auth",
                "laravel",
                "sanctum"
            ],
            "support": {
                "issues": "https://github.com/laravel/sanctum/issues",
                "source": "https://github.com/laravel/sanctum"
            },
            "time": "2023-12-19T18:44:48+00:00"
        },
        {
            "name": "laravel/serializable-closure",
            "version": "v1.3.7",
            "source": {
                "type": "git",
                "url": "https://github.com/laravel/serializable-closure.git",
                "reference": "4f48ade902b94323ca3be7646db16209ec76be3d"
            },
            "dist": {
                "type": "zip",
                "url": "https://api.github.com/repos/laravel/serializable-closure/zipball/4f48ade902b94323ca3be7646db16209ec76be3d",
                "reference": "4f48ade902b94323ca3be7646db16209ec76be3d",
                "shasum": ""
            },
            "require": {
                "php": "^7.3|^8.0"
            },
            "require-dev": {
                "illuminate/support": "^8.0|^9.0|^10.0|^11.0",
                "nesbot/carbon": "^2.61|^3.0",
                "pestphp/pest": "^1.21.3",
                "phpstan/phpstan": "^1.8.2",
                "symfony/var-dumper": "^5.4.11|^6.2.0|^7.0.0"
            },
            "type": "library",
            "extra": {
                "branch-alias": {
                    "dev-master": "1.x-dev"
                }
            },
            "autoload": {
                "psr-4": {
                    "Laravel\\SerializableClosure\\": "src/"
                }
            },
            "notification-url": "https://packagist.org/downloads/",
            "license": [
                "MIT"
            ],
            "authors": [
                {
                    "name": "Taylor Otwell",
                    "email": "taylor@laravel.com"
                },
                {
                    "name": "Nuno Maduro",
                    "email": "nuno@laravel.com"
                }
            ],
            "description": "Laravel Serializable Closure provides an easy and secure way to serialize closures in PHP.",
            "keywords": [
                "closure",
                "laravel",
                "serializable"
            ],
            "support": {
                "issues": "https://github.com/laravel/serializable-closure/issues",
                "source": "https://github.com/laravel/serializable-closure"
            },
            "time": "2024-11-14T18:34:49+00:00"
        },
        {
            "name": "laravel/tinker",
            "version": "v2.10.1",
            "source": {
                "type": "git",
                "url": "https://github.com/laravel/tinker.git",
                "reference": "22177cc71807d38f2810c6204d8f7183d88a57d3"
            },
            "dist": {
                "type": "zip",
                "url": "https://api.github.com/repos/laravel/tinker/zipball/22177cc71807d38f2810c6204d8f7183d88a57d3",
                "reference": "22177cc71807d38f2810c6204d8f7183d88a57d3",
                "shasum": ""
            },
            "require": {
                "illuminate/console": "^6.0|^7.0|^8.0|^9.0|^10.0|^11.0|^12.0",
                "illuminate/contracts": "^6.0|^7.0|^8.0|^9.0|^10.0|^11.0|^12.0",
                "illuminate/support": "^6.0|^7.0|^8.0|^9.0|^10.0|^11.0|^12.0",
                "php": "^7.2.5|^8.0",
                "psy/psysh": "^0.11.1|^0.12.0",
                "symfony/var-dumper": "^4.3.4|^5.0|^6.0|^7.0"
            },
            "require-dev": {
                "mockery/mockery": "~1.3.3|^1.4.2",
                "phpstan/phpstan": "^1.10",
                "phpunit/phpunit": "^8.5.8|^9.3.3|^10.0"
            },
            "suggest": {
                "illuminate/database": "The Illuminate Database package (^6.0|^7.0|^8.0|^9.0|^10.0|^11.0|^12.0)."
            },
            "type": "library",
            "extra": {
                "laravel": {
                    "providers": [
                        "Laravel\\Tinker\\TinkerServiceProvider"
                    ]
                }
            },
            "autoload": {
                "psr-4": {
                    "Laravel\\Tinker\\": "src/"
                }
            },
            "notification-url": "https://packagist.org/downloads/",
            "license": [
                "MIT"
            ],
            "authors": [
                {
                    "name": "Taylor Otwell",
                    "email": "taylor@laravel.com"
                }
            ],
            "description": "Powerful REPL for the Laravel framework.",
            "keywords": [
                "REPL",
                "Tinker",
                "laravel",
                "psysh"
            ],
            "support": {
                "issues": "https://github.com/laravel/tinker/issues",
                "source": "https://github.com/laravel/tinker/tree/v2.10.1"
            },
            "time": "2025-01-27T14:24:01+00:00"
        },
        {
            "name": "league/commonmark",
            "version": "2.7.1",
            "source": {
                "type": "git",
                "url": "https://github.com/thephpleague/commonmark.git",
                "reference": "10732241927d3971d28e7ea7b5712721fa2296ca"
            },
            "dist": {
                "type": "zip",
                "url": "https://api.github.com/repos/thephpleague/commonmark/zipball/10732241927d3971d28e7ea7b5712721fa2296ca",
                "reference": "10732241927d3971d28e7ea7b5712721fa2296ca",
                "shasum": ""
            },
            "require": {
                "ext-mbstring": "*",
                "league/config": "^1.1.1",
                "php": "^7.4 || ^8.0",
                "psr/event-dispatcher": "^1.0",
                "symfony/deprecation-contracts": "^2.1 || ^3.0",
                "symfony/polyfill-php80": "^1.16"
            },
            "require-dev": {
                "cebe/markdown": "^1.0",
                "commonmark/cmark": "0.31.1",
                "commonmark/commonmark.js": "0.31.1",
                "composer/package-versions-deprecated": "^1.8",
                "embed/embed": "^4.4",
                "erusev/parsedown": "^1.0",
                "ext-json": "*",
                "github/gfm": "0.29.0",
                "michelf/php-markdown": "^1.4 || ^2.0",
                "nyholm/psr7": "^1.5",
                "phpstan/phpstan": "^1.8.2",
                "phpunit/phpunit": "^9.5.21 || ^10.5.9 || ^11.0.0",
                "scrutinizer/ocular": "^1.8.1",
                "symfony/finder": "^5.3 | ^6.0 | ^7.0",
                "symfony/process": "^5.4 | ^6.0 | ^7.0",
                "symfony/yaml": "^2.3 | ^3.0 | ^4.0 | ^5.0 | ^6.0 | ^7.0",
                "unleashedtech/php-coding-standard": "^3.1.1",
                "vimeo/psalm": "^4.24.0 || ^5.0.0 || ^6.0.0"
            },
            "suggest": {
                "symfony/yaml": "v2.3+ required if using the Front Matter extension"
            },
            "type": "library",
            "extra": {
                "branch-alias": {
                    "dev-main": "2.8-dev"
                }
            },
            "autoload": {
                "psr-4": {
                    "League\\CommonMark\\": "src"
                }
            },
            "notification-url": "https://packagist.org/downloads/",
            "license": [
                "BSD-3-Clause"
            ],
            "authors": [
                {
                    "name": "Colin O'Dell",
                    "email": "colinodell@gmail.com",
                    "homepage": "https://www.colinodell.com",
                    "role": "Lead Developer"
                }
            ],
            "description": "Highly-extensible PHP Markdown parser which fully supports the CommonMark spec and GitHub-Flavored Markdown (GFM)",
            "homepage": "https://commonmark.thephpleague.com",
            "keywords": [
                "commonmark",
                "flavored",
                "gfm",
                "github",
                "github-flavored",
                "markdown",
                "md",
                "parser"
            ],
            "support": {
                "docs": "https://commonmark.thephpleague.com/",
                "forum": "https://github.com/thephpleague/commonmark/discussions",
                "issues": "https://github.com/thephpleague/commonmark/issues",
                "rss": "https://github.com/thephpleague/commonmark/releases.atom",
                "source": "https://github.com/thephpleague/commonmark"
            },
            "funding": [
                {
                    "url": "https://www.colinodell.com/sponsor",
                    "type": "custom"
                },
                {
                    "url": "https://www.paypal.me/colinpodell/10.00",
                    "type": "custom"
                },
                {
                    "url": "https://github.com/colinodell",
                    "type": "github"
                },
                {
                    "url": "https://tidelift.com/funding/github/packagist/league/commonmark",
                    "type": "tidelift"
                }
            ],
            "time": "2025-07-20T12:47:49+00:00"
        },
        {
            "name": "league/config",
            "version": "v1.2.0",
            "source": {
                "type": "git",
                "url": "https://github.com/thephpleague/config.git",
                "reference": "754b3604fb2984c71f4af4a9cbe7b57f346ec1f3"
            },
            "dist": {
                "type": "zip",
                "url": "https://api.github.com/repos/thephpleague/config/zipball/754b3604fb2984c71f4af4a9cbe7b57f346ec1f3",
                "reference": "754b3604fb2984c71f4af4a9cbe7b57f346ec1f3",
                "shasum": ""
            },
            "require": {
                "dflydev/dot-access-data": "^3.0.1",
                "nette/schema": "^1.2",
                "php": "^7.4 || ^8.0"
            },
            "require-dev": {
                "phpstan/phpstan": "^1.8.2",
                "phpunit/phpunit": "^9.5.5",
                "scrutinizer/ocular": "^1.8.1",
                "unleashedtech/php-coding-standard": "^3.1",
                "vimeo/psalm": "^4.7.3"
            },
            "type": "library",
            "extra": {
                "branch-alias": {
                    "dev-main": "1.2-dev"
                }
            },
            "autoload": {
                "psr-4": {
                    "League\\Config\\": "src"
                }
            },
            "notification-url": "https://packagist.org/downloads/",
            "license": [
                "BSD-3-Clause"
            ],
            "authors": [
                {
                    "name": "Colin O'Dell",
                    "email": "colinodell@gmail.com",
                    "homepage": "https://www.colinodell.com",
                    "role": "Lead Developer"
                }
            ],
            "description": "Define configuration arrays with strict schemas and access values with dot notation",
            "homepage": "https://config.thephpleague.com",
            "keywords": [
                "array",
                "config",
                "configuration",
                "dot",
                "dot-access",
                "nested",
                "schema"
            ],
            "support": {
                "docs": "https://config.thephpleague.com/",
                "issues": "https://github.com/thephpleague/config/issues",
                "rss": "https://github.com/thephpleague/config/releases.atom",
                "source": "https://github.com/thephpleague/config"
            },
            "funding": [
                {
                    "url": "https://www.colinodell.com/sponsor",
                    "type": "custom"
                },
                {
                    "url": "https://www.paypal.me/colinpodell/10.00",
                    "type": "custom"
                },
                {
                    "url": "https://github.com/colinodell",
                    "type": "github"
                }
            ],
            "time": "2022-12-11T20:36:23+00:00"
        },
        {
            "name": "league/flysystem",
            "version": "3.30.0",
            "source": {
                "type": "git",
                "url": "https://github.com/thephpleague/flysystem.git",
                "reference": "2203e3151755d874bb2943649dae1eb8533ac93e"
            },
            "dist": {
                "type": "zip",
                "url": "https://api.github.com/repos/thephpleague/flysystem/zipball/2203e3151755d874bb2943649dae1eb8533ac93e",
                "reference": "2203e3151755d874bb2943649dae1eb8533ac93e",
                "shasum": ""
            },
            "require": {
                "league/flysystem-local": "^3.0.0",
                "league/mime-type-detection": "^1.0.0",
                "php": "^8.0.2"
            },
            "conflict": {
                "async-aws/core": "<1.19.0",
                "async-aws/s3": "<1.14.0",
                "aws/aws-sdk-php": "3.209.31 || 3.210.0",
                "guzzlehttp/guzzle": "<7.0",
                "guzzlehttp/ringphp": "<1.1.1",
                "phpseclib/phpseclib": "3.0.15",
                "symfony/http-client": "<5.2"
            },
            "require-dev": {
                "async-aws/s3": "^1.5 || ^2.0",
                "async-aws/simple-s3": "^1.1 || ^2.0",
                "aws/aws-sdk-php": "^3.295.10",
                "composer/semver": "^3.0",
                "ext-fileinfo": "*",
                "ext-ftp": "*",
                "ext-mongodb": "^1.3|^2",
                "ext-zip": "*",
                "friendsofphp/php-cs-fixer": "^3.5",
                "google/cloud-storage": "^1.23",
                "guzzlehttp/psr7": "^2.6",
                "microsoft/azure-storage-blob": "^1.1",
                "mongodb/mongodb": "^1.2|^2",
                "phpseclib/phpseclib": "^3.0.36",
                "phpstan/phpstan": "^1.10",
                "phpunit/phpunit": "^9.5.11|^10.0",
                "sabre/dav": "^4.6.0"
            },
            "type": "library",
            "autoload": {
                "psr-4": {
                    "League\\Flysystem\\": "src"
                }
            },
            "notification-url": "https://packagist.org/downloads/",
            "license": [
                "MIT"
            ],
            "authors": [
                {
                    "name": "Frank de Jonge",
                    "email": "info@frankdejonge.nl"
                }
            ],
            "description": "File storage abstraction for PHP",
            "keywords": [
                "WebDAV",
                "aws",
                "cloud",
                "file",
                "files",
                "filesystem",
                "filesystems",
                "ftp",
                "s3",
                "sftp",
                "storage"
            ],
            "support": {
                "issues": "https://github.com/thephpleague/flysystem/issues",
                "source": "https://github.com/thephpleague/flysystem/tree/3.30.0"
            },
            "time": "2025-06-25T13:29:59+00:00"
        },
        {
            "name": "league/flysystem-local",
            "version": "3.30.0",
            "source": {
                "type": "git",
                "url": "https://github.com/thephpleague/flysystem-local.git",
                "reference": "6691915f77c7fb69adfb87dcd550052dc184ee10"
            },
            "dist": {
                "type": "zip",
                "url": "https://api.github.com/repos/thephpleague/flysystem-local/zipball/6691915f77c7fb69adfb87dcd550052dc184ee10",
                "reference": "6691915f77c7fb69adfb87dcd550052dc184ee10",
                "shasum": ""
            },
            "require": {
                "ext-fileinfo": "*",
                "league/flysystem": "^3.0.0",
                "league/mime-type-detection": "^1.0.0",
                "php": "^8.0.2"
            },
            "type": "library",
            "autoload": {
                "psr-4": {
                    "League\\Flysystem\\Local\\": ""
                }
            },
            "notification-url": "https://packagist.org/downloads/",
            "license": [
                "MIT"
            ],
            "authors": [
                {
                    "name": "Frank de Jonge",
                    "email": "info@frankdejonge.nl"
                }
            ],
            "description": "Local filesystem adapter for Flysystem.",
            "keywords": [
                "Flysystem",
                "file",
                "files",
                "filesystem",
                "local"
            ],
            "support": {
                "source": "https://github.com/thephpleague/flysystem-local/tree/3.30.0"
            },
            "time": "2025-05-21T10:34:19+00:00"
        },
        {
            "name": "league/mime-type-detection",
            "version": "1.16.0",
            "source": {
                "type": "git",
                "url": "https://github.com/thephpleague/mime-type-detection.git",
                "reference": "2d6702ff215bf922936ccc1ad31007edc76451b9"
            },
            "dist": {
                "type": "zip",
                "url": "https://api.github.com/repos/thephpleague/mime-type-detection/zipball/2d6702ff215bf922936ccc1ad31007edc76451b9",
                "reference": "2d6702ff215bf922936ccc1ad31007edc76451b9",
                "shasum": ""
            },
            "require": {
                "ext-fileinfo": "*",
                "php": "^7.4 || ^8.0"
            },
            "require-dev": {
                "friendsofphp/php-cs-fixer": "^3.2",
                "phpstan/phpstan": "^0.12.68",
                "phpunit/phpunit": "^8.5.8 || ^9.3 || ^10.0"
            },
            "type": "library",
            "autoload": {
                "psr-4": {
                    "League\\MimeTypeDetection\\": "src"
                }
            },
            "notification-url": "https://packagist.org/downloads/",
            "license": [
                "MIT"
            ],
            "authors": [
                {
                    "name": "Frank de Jonge",
                    "email": "info@frankdejonge.nl"
                }
            ],
            "description": "Mime-type detection for Flysystem",
            "support": {
                "issues": "https://github.com/thephpleague/mime-type-detection/issues",
                "source": "https://github.com/thephpleague/mime-type-detection/tree/1.16.0"
            },
            "funding": [
                {
                    "url": "https://github.com/frankdejonge",
                    "type": "github"
                },
                {
                    "url": "https://tidelift.com/funding/github/packagist/league/flysystem",
                    "type": "tidelift"
                }
            ],
            "time": "2024-09-21T08:32:55+00:00"
        },
        {
            "name": "maatwebsite/excel",
            "version": "3.1.64",
            "source": {
                "type": "git",
                "url": "https://github.com/SpartnerNL/Laravel-Excel.git",
                "reference": "e25d44a2d91da9179cd2d7fec952313548597a79"
            },
            "dist": {
                "type": "zip",
                "url": "https://api.github.com/repos/SpartnerNL/Laravel-Excel/zipball/e25d44a2d91da9179cd2d7fec952313548597a79",
                "reference": "e25d44a2d91da9179cd2d7fec952313548597a79",
                "shasum": ""
            },
            "require": {
                "composer/semver": "^3.3",
                "ext-json": "*",
                "illuminate/support": "5.8.*||^6.0||^7.0||^8.0||^9.0||^10.0||^11.0||^12.0",
                "php": "^7.0||^8.0",
                "phpoffice/phpspreadsheet": "^1.29.9",
                "psr/simple-cache": "^1.0||^2.0||^3.0"
            },
            "require-dev": {
                "laravel/scout": "^7.0||^8.0||^9.0||^10.0",
                "orchestra/testbench": "^6.0||^7.0||^8.0||^9.0||^10.0",
                "predis/predis": "^1.1"
            },
            "type": "library",
            "extra": {
                "laravel": {
                    "aliases": {
                        "Excel": "Maatwebsite\\Excel\\Facades\\Excel"
                    },
                    "providers": [
                        "Maatwebsite\\Excel\\ExcelServiceProvider"
                    ]
                }
            },
            "autoload": {
                "psr-4": {
                    "Maatwebsite\\Excel\\": "src/"
                }
            },
            "notification-url": "https://packagist.org/downloads/",
            "license": [
                "MIT"
            ],
            "authors": [
                {
                    "name": "Patrick Brouwers",
                    "email": "patrick@spartner.nl"
                }
            ],
            "description": "Supercharged Excel exports and imports in Laravel",
            "keywords": [
                "PHPExcel",
                "batch",
                "csv",
                "excel",
                "export",
                "import",
                "laravel",
                "php",
                "phpspreadsheet"
            ],
            "support": {
                "issues": "https://github.com/SpartnerNL/Laravel-Excel/issues",
                "source": "https://github.com/SpartnerNL/Laravel-Excel/tree/3.1.64"
            },
            "funding": [
                {
                    "url": "https://laravel-excel.com/commercial-support",
                    "type": "custom"
                },
                {
                    "url": "https://github.com/patrickbrouwers",
                    "type": "github"
                }
            ],
            "time": "2025-02-24T11:12:50+00:00"
        },
        {
            "name": "maennchen/zipstream-php",
            "version": "3.1.1",
            "source": {
                "type": "git",
                "url": "https://github.com/maennchen/ZipStream-PHP.git",
                "reference": "6187e9cc4493da94b9b63eb2315821552015fca9"
            },
            "dist": {
                "type": "zip",
                "url": "https://api.github.com/repos/maennchen/ZipStream-PHP/zipball/6187e9cc4493da94b9b63eb2315821552015fca9",
                "reference": "6187e9cc4493da94b9b63eb2315821552015fca9",
                "shasum": ""
            },
            "require": {
                "ext-mbstring": "*",
                "ext-zlib": "*",
                "php-64bit": "^8.1"
            },
            "require-dev": {
                "ext-zip": "*",
                "friendsofphp/php-cs-fixer": "^3.16",
                "guzzlehttp/guzzle": "^7.5",
                "mikey179/vfsstream": "^1.6",
                "php-coveralls/php-coveralls": "^2.5",
                "phpunit/phpunit": "^10.0",
                "vimeo/psalm": "^5.0"
            },
            "suggest": {
                "guzzlehttp/psr7": "^2.4",
                "psr/http-message": "^2.0"
            },
            "type": "library",
            "autoload": {
                "psr-4": {
                    "ZipStream\\": "src/"
                }
            },
            "notification-url": "https://packagist.org/downloads/",
            "license": [
                "MIT"
            ],
            "authors": [
                {
                    "name": "Paul Duncan",
                    "email": "pabs@pablotron.org"
                },
                {
                    "name": "Jonatan Männchen",
                    "email": "jonatan@maennchen.ch"
                },
                {
                    "name": "Jesse Donat",
                    "email": "donatj@gmail.com"
                },
                {
                    "name": "András Kolesár",
                    "email": "kolesar@kolesar.hu"
                }
            ],
            "description": "ZipStream is a library for dynamically streaming dynamic zip files from PHP without writing to the disk at all on the server.",
            "keywords": [
                "stream",
                "zip"
            ],
            "support": {
                "issues": "https://github.com/maennchen/ZipStream-PHP/issues",
                "source": "https://github.com/maennchen/ZipStream-PHP/tree/3.1.1"
            },
            "funding": [
                {
                    "url": "https://github.com/maennchen",
                    "type": "github"
                }
            ],
            "time": "2024-10-10T12:33:01+00:00"
        },
        {
            "name": "markbaker/complex",
            "version": "3.0.2",
            "source": {
                "type": "git",
                "url": "https://github.com/MarkBaker/PHPComplex.git",
                "reference": "95c56caa1cf5c766ad6d65b6344b807c1e8405b9"
            },
            "dist": {
                "type": "zip",
                "url": "https://api.github.com/repos/MarkBaker/PHPComplex/zipball/95c56caa1cf5c766ad6d65b6344b807c1e8405b9",
                "reference": "95c56caa1cf5c766ad6d65b6344b807c1e8405b9",
                "shasum": ""
            },
            "require": {
                "php": "^7.2 || ^8.0"
            },
            "require-dev": {
                "dealerdirect/phpcodesniffer-composer-installer": "dev-master",
                "phpcompatibility/php-compatibility": "^9.3",
                "phpunit/phpunit": "^7.0 || ^8.0 || ^9.0",
                "squizlabs/php_codesniffer": "^3.7"
            },
            "type": "library",
            "autoload": {
                "psr-4": {
                    "Complex\\": "classes/src/"
                }
            },
            "notification-url": "https://packagist.org/downloads/",
            "license": [
                "MIT"
            ],
            "authors": [
                {
                    "name": "Mark Baker",
                    "email": "mark@lange.demon.co.uk"
                }
            ],
            "description": "PHP Class for working with complex numbers",
            "homepage": "https://github.com/MarkBaker/PHPComplex",
            "keywords": [
                "complex",
                "mathematics"
            ],
            "support": {
                "issues": "https://github.com/MarkBaker/PHPComplex/issues",
                "source": "https://github.com/MarkBaker/PHPComplex/tree/3.0.2"
            },
            "time": "2022-12-06T16:21:08+00:00"
        },
        {
            "name": "markbaker/matrix",
            "version": "3.0.1",
            "source": {
                "type": "git",
                "url": "https://github.com/MarkBaker/PHPMatrix.git",
                "reference": "728434227fe21be27ff6d86621a1b13107a2562c"
            },
            "dist": {
                "type": "zip",
                "url": "https://api.github.com/repos/MarkBaker/PHPMatrix/zipball/728434227fe21be27ff6d86621a1b13107a2562c",
                "reference": "728434227fe21be27ff6d86621a1b13107a2562c",
                "shasum": ""
            },
            "require": {
                "php": "^7.1 || ^8.0"
            },
            "require-dev": {
                "dealerdirect/phpcodesniffer-composer-installer": "dev-master",
                "phpcompatibility/php-compatibility": "^9.3",
                "phpdocumentor/phpdocumentor": "2.*",
                "phploc/phploc": "^4.0",
                "phpmd/phpmd": "2.*",
                "phpunit/phpunit": "^7.0 || ^8.0 || ^9.0",
                "sebastian/phpcpd": "^4.0",
                "squizlabs/php_codesniffer": "^3.7"
            },
            "type": "library",
            "autoload": {
                "psr-4": {
                    "Matrix\\": "classes/src/"
                }
            },
            "notification-url": "https://packagist.org/downloads/",
            "license": [
                "MIT"
            ],
            "authors": [
                {
                    "name": "Mark Baker",
                    "email": "mark@demon-angel.eu"
                }
            ],
            "description": "PHP Class for working with matrices",
            "homepage": "https://github.com/MarkBaker/PHPMatrix",
            "keywords": [
                "mathematics",
                "matrix",
                "vector"
            ],
            "support": {
                "issues": "https://github.com/MarkBaker/PHPMatrix/issues",
                "source": "https://github.com/MarkBaker/PHPMatrix/tree/3.0.1"
            },
            "time": "2022-12-02T22:17:43+00:00"
        },
        {
            "name": "monolog/monolog",
            "version": "3.9.0",
            "source": {
                "type": "git",
                "url": "https://github.com/Seldaek/monolog.git",
                "reference": "10d85740180ecba7896c87e06a166e0c95a0e3b6"
            },
            "dist": {
                "type": "zip",
                "url": "https://api.github.com/repos/Seldaek/monolog/zipball/10d85740180ecba7896c87e06a166e0c95a0e3b6",
                "reference": "10d85740180ecba7896c87e06a166e0c95a0e3b6",
                "shasum": ""
            },
            "require": {
                "php": ">=8.1",
                "psr/log": "^2.0 || ^3.0"
            },
            "provide": {
                "psr/log-implementation": "3.0.0"
            },
            "require-dev": {
                "aws/aws-sdk-php": "^3.0",
                "doctrine/couchdb": "~1.0@dev",
                "elasticsearch/elasticsearch": "^7 || ^8",
                "ext-json": "*",
                "graylog2/gelf-php": "^1.4.2 || ^2.0",
                "guzzlehttp/guzzle": "^7.4.5",
                "guzzlehttp/psr7": "^2.2",
                "mongodb/mongodb": "^1.8",
                "php-amqplib/php-amqplib": "~2.4 || ^3",
                "php-console/php-console": "^3.1.8",
                "phpstan/phpstan": "^2",
                "phpstan/phpstan-deprecation-rules": "^2",
                "phpstan/phpstan-strict-rules": "^2",
                "phpunit/phpunit": "^10.5.17 || ^11.0.7",
                "predis/predis": "^1.1 || ^2",
                "rollbar/rollbar": "^4.0",
                "ruflin/elastica": "^7 || ^8",
                "symfony/mailer": "^5.4 || ^6",
                "symfony/mime": "^5.4 || ^6"
            },
            "suggest": {
                "aws/aws-sdk-php": "Allow sending log messages to AWS services like DynamoDB",
                "doctrine/couchdb": "Allow sending log messages to a CouchDB server",
                "elasticsearch/elasticsearch": "Allow sending log messages to an Elasticsearch server via official client",
                "ext-amqp": "Allow sending log messages to an AMQP server (1.0+ required)",
                "ext-curl": "Required to send log messages using the IFTTTHandler, the LogglyHandler, the SendGridHandler, the SlackWebhookHandler or the TelegramBotHandler",
                "ext-mbstring": "Allow to work properly with unicode symbols",
                "ext-mongodb": "Allow sending log messages to a MongoDB server (via driver)",
                "ext-openssl": "Required to send log messages using SSL",
                "ext-sockets": "Allow sending log messages to a Syslog server (via UDP driver)",
                "graylog2/gelf-php": "Allow sending log messages to a GrayLog2 server",
                "mongodb/mongodb": "Allow sending log messages to a MongoDB server (via library)",
                "php-amqplib/php-amqplib": "Allow sending log messages to an AMQP server using php-amqplib",
                "rollbar/rollbar": "Allow sending log messages to Rollbar",
                "ruflin/elastica": "Allow sending log messages to an Elastic Search server"
            },
            "type": "library",
            "extra": {
                "branch-alias": {
                    "dev-main": "3.x-dev"
                }
            },
            "autoload": {
                "psr-4": {
                    "Monolog\\": "src/Monolog"
                }
            },
            "notification-url": "https://packagist.org/downloads/",
            "license": [
                "MIT"
            ],
            "authors": [
                {
                    "name": "Jordi Boggiano",
                    "email": "j.boggiano@seld.be",
                    "homepage": "https://seld.be"
                }
            ],
            "description": "Sends your logs to files, sockets, inboxes, databases and various web services",
            "homepage": "https://github.com/Seldaek/monolog",
            "keywords": [
                "log",
                "logging",
                "psr-3"
            ],
            "support": {
                "issues": "https://github.com/Seldaek/monolog/issues",
                "source": "https://github.com/Seldaek/monolog/tree/3.9.0"
            },
            "funding": [
                {
                    "url": "https://github.com/Seldaek",
                    "type": "github"
                },
                {
                    "url": "https://tidelift.com/funding/github/packagist/monolog/monolog",
                    "type": "tidelift"
                }
            ],
            "time": "2025-03-24T10:02:05+00:00"
        },
        {
            "name": "nesbot/carbon",
            "version": "2.73.0",
            "source": {
                "type": "git",
                "url": "https://github.com/CarbonPHP/carbon.git",
                "reference": "9228ce90e1035ff2f0db84b40ec2e023ed802075"
            },
            "dist": {
                "type": "zip",
                "url": "https://api.github.com/repos/CarbonPHP/carbon/zipball/9228ce90e1035ff2f0db84b40ec2e023ed802075",
                "reference": "9228ce90e1035ff2f0db84b40ec2e023ed802075",
                "shasum": ""
            },
            "require": {
                "carbonphp/carbon-doctrine-types": "*",
                "ext-json": "*",
                "php": "^7.1.8 || ^8.0",
                "psr/clock": "^1.0",
                "symfony/polyfill-mbstring": "^1.0",
                "symfony/polyfill-php80": "^1.16",
                "symfony/translation": "^3.4 || ^4.0 || ^5.0 || ^6.0"
            },
            "provide": {
                "psr/clock-implementation": "1.0"
            },
            "require-dev": {
                "doctrine/dbal": "^2.0 || ^3.1.4 || ^4.0",
                "doctrine/orm": "^2.7 || ^3.0",
                "friendsofphp/php-cs-fixer": "^3.0",
                "kylekatarnls/multi-tester": "^2.0",
                "ondrejmirtes/better-reflection": "<6",
                "phpmd/phpmd": "^2.9",
                "phpstan/extension-installer": "^1.0",
                "phpstan/phpstan": "^0.12.99 || ^1.7.14",
                "phpunit/php-file-iterator": "^2.0.5 || ^3.0.6",
                "phpunit/phpunit": "^7.5.20 || ^8.5.26 || ^9.5.20",
                "squizlabs/php_codesniffer": "^3.4"
            },
            "bin": [
                "bin/carbon"
            ],
            "type": "library",
            "extra": {
                "laravel": {
                    "providers": [
                        "Carbon\\Laravel\\ServiceProvider"
                    ]
                },
                "phpstan": {
                    "includes": [
                        "extension.neon"
                    ]
                },
                "branch-alias": {
                    "dev-2.x": "2.x-dev",
                    "dev-master": "3.x-dev"
                }
            },
            "autoload": {
                "psr-4": {
                    "Carbon\\": "src/Carbon/"
                }
            },
            "notification-url": "https://packagist.org/downloads/",
            "license": [
                "MIT"
            ],
            "authors": [
                {
                    "name": "Brian Nesbitt",
                    "email": "brian@nesbot.com",
                    "homepage": "https://markido.com"
                },
                {
                    "name": "kylekatarnls",
                    "homepage": "https://github.com/kylekatarnls"
                }
            ],
            "description": "An API extension for DateTime that supports 281 different languages.",
            "homepage": "https://carbon.nesbot.com",
            "keywords": [
                "date",
                "datetime",
                "time"
            ],
            "support": {
                "docs": "https://carbon.nesbot.com/docs",
                "issues": "https://github.com/briannesbitt/Carbon/issues",
                "source": "https://github.com/briannesbitt/Carbon"
            },
            "funding": [
                {
                    "url": "https://github.com/sponsors/kylekatarnls",
                    "type": "github"
                },
                {
                    "url": "https://opencollective.com/Carbon#sponsor",
                    "type": "opencollective"
                },
                {
                    "url": "https://tidelift.com/subscription/pkg/packagist-nesbot-carbon?utm_source=packagist-nesbot-carbon&utm_medium=referral&utm_campaign=readme",
                    "type": "tidelift"
                }
            ],
            "time": "2025-01-08T20:10:23+00:00"
        },
        {
            "name": "nette/schema",
            "version": "v1.3.2",
            "source": {
                "type": "git",
                "url": "https://github.com/nette/schema.git",
                "reference": "da801d52f0354f70a638673c4a0f04e16529431d"
            },
            "dist": {
                "type": "zip",
                "url": "https://api.github.com/repos/nette/schema/zipball/da801d52f0354f70a638673c4a0f04e16529431d",
                "reference": "da801d52f0354f70a638673c4a0f04e16529431d",
                "shasum": ""
            },
            "require": {
                "nette/utils": "^4.0",
                "php": "8.1 - 8.4"
            },
            "require-dev": {
                "nette/tester": "^2.5.2",
                "phpstan/phpstan-nette": "^1.0",
                "tracy/tracy": "^2.8"
            },
            "type": "library",
            "extra": {
                "branch-alias": {
                    "dev-master": "1.3-dev"
                }
            },
            "autoload": {
                "classmap": [
                    "src/"
                ]
            },
            "notification-url": "https://packagist.org/downloads/",
            "license": [
                "BSD-3-Clause",
                "GPL-2.0-only",
                "GPL-3.0-only"
            ],
            "authors": [
                {
                    "name": "David Grudl",
                    "homepage": "https://davidgrudl.com"
                },
                {
                    "name": "Nette Community",
                    "homepage": "https://nette.org/contributors"
                }
            ],
            "description": "📐 Nette Schema: validating data structures against a given Schema.",
            "homepage": "https://nette.org",
            "keywords": [
                "config",
                "nette"
            ],
            "support": {
                "issues": "https://github.com/nette/schema/issues",
                "source": "https://github.com/nette/schema/tree/v1.3.2"
            },
            "time": "2024-10-06T23:10:23+00:00"
        },
        {
            "name": "nette/utils",
            "version": "v4.0.7",
            "source": {
                "type": "git",
                "url": "https://github.com/nette/utils.git",
                "reference": "e67c4061eb40b9c113b218214e42cb5a0dda28f2"
            },
            "dist": {
                "type": "zip",
                "url": "https://api.github.com/repos/nette/utils/zipball/e67c4061eb40b9c113b218214e42cb5a0dda28f2",
                "reference": "e67c4061eb40b9c113b218214e42cb5a0dda28f2",
                "shasum": ""
            },
            "require": {
                "php": "8.0 - 8.4"
            },
            "conflict": {
                "nette/finder": "<3",
                "nette/schema": "<1.2.2"
            },
            "require-dev": {
                "jetbrains/phpstorm-attributes": "dev-master",
                "nette/tester": "^2.5",
                "phpstan/phpstan": "^1.0",
                "tracy/tracy": "^2.9"
            },
            "suggest": {
                "ext-gd": "to use Image",
                "ext-iconv": "to use Strings::webalize(), toAscii(), chr() and reverse()",
                "ext-intl": "to use Strings::webalize(), toAscii(), normalize() and compare()",
                "ext-json": "to use Nette\\Utils\\Json",
                "ext-mbstring": "to use Strings::lower() etc...",
                "ext-tokenizer": "to use Nette\\Utils\\Reflection::getUseStatements()"
            },
            "type": "library",
            "extra": {
                "branch-alias": {
                    "dev-master": "4.0-dev"
                }
            },
            "autoload": {
                "classmap": [
                    "src/"
                ]
            },
            "notification-url": "https://packagist.org/downloads/",
            "license": [
                "BSD-3-Clause",
                "GPL-2.0-only",
                "GPL-3.0-only"
            ],
            "authors": [
                {
                    "name": "David Grudl",
                    "homepage": "https://davidgrudl.com"
                },
                {
                    "name": "Nette Community",
                    "homepage": "https://nette.org/contributors"
                }
            ],
            "description": "🛠  Nette Utils: lightweight utilities for string & array manipulation, image handling, safe JSON encoding/decoding, validation, slug or strong password generating etc.",
            "homepage": "https://nette.org",
            "keywords": [
                "array",
                "core",
                "datetime",
                "images",
                "json",
                "nette",
                "paginator",
                "password",
                "slugify",
                "string",
                "unicode",
                "utf-8",
                "utility",
                "validation"
            ],
            "support": {
                "issues": "https://github.com/nette/utils/issues",
                "source": "https://github.com/nette/utils/tree/v4.0.7"
            },
            "time": "2025-06-03T04:55:08+00:00"
        },
        {
            "name": "nikic/php-parser",
            "version": "v5.5.0",
            "source": {
                "type": "git",
                "url": "https://github.com/nikic/PHP-Parser.git",
                "reference": "ae59794362fe85e051a58ad36b289443f57be7a9"
            },
            "dist": {
                "type": "zip",
                "url": "https://api.github.com/repos/nikic/PHP-Parser/zipball/ae59794362fe85e051a58ad36b289443f57be7a9",
                "reference": "ae59794362fe85e051a58ad36b289443f57be7a9",
                "shasum": ""
            },
            "require": {
                "ext-ctype": "*",
                "ext-json": "*",
                "ext-tokenizer": "*",
                "php": ">=7.4"
            },
            "require-dev": {
                "ircmaxell/php-yacc": "^0.0.7",
                "phpunit/phpunit": "^9.0"
            },
            "bin": [
                "bin/php-parse"
            ],
            "type": "library",
            "extra": {
                "branch-alias": {
                    "dev-master": "5.0-dev"
                }
            },
            "autoload": {
                "psr-4": {
                    "PhpParser\\": "lib/PhpParser"
                }
            },
            "notification-url": "https://packagist.org/downloads/",
            "license": [
                "BSD-3-Clause"
            ],
            "authors": [
                {
                    "name": "Nikita Popov"
                }
            ],
            "description": "A PHP parser written in PHP",
            "keywords": [
                "parser",
                "php"
            ],
            "support": {
                "issues": "https://github.com/nikic/PHP-Parser/issues",
                "source": "https://github.com/nikic/PHP-Parser/tree/v5.5.0"
            },
            "time": "2025-05-31T08:24:38+00:00"
        },
        {
            "name": "nunomaduro/termwind",
            "version": "v1.17.0",
            "source": {
                "type": "git",
                "url": "https://github.com/nunomaduro/termwind.git",
                "reference": "5369ef84d8142c1d87e4ec278711d4ece3cbf301"
            },
            "dist": {
                "type": "zip",
                "url": "https://api.github.com/repos/nunomaduro/termwind/zipball/5369ef84d8142c1d87e4ec278711d4ece3cbf301",
                "reference": "5369ef84d8142c1d87e4ec278711d4ece3cbf301",
                "shasum": ""
            },
            "require": {
                "ext-mbstring": "*",
                "php": "^8.1",
                "symfony/console": "^6.4.15"
            },
            "require-dev": {
                "illuminate/console": "^10.48.24",
                "illuminate/support": "^10.48.24",
                "laravel/pint": "^1.18.2",
                "pestphp/pest": "^2.36.0",
                "pestphp/pest-plugin-mock": "2.0.0",
                "phpstan/phpstan": "^1.12.11",
                "phpstan/phpstan-strict-rules": "^1.6.1",
                "symfony/var-dumper": "^6.4.15",
                "thecodingmachine/phpstan-strict-rules": "^1.0.0"
            },
            "type": "library",
            "extra": {
                "laravel": {
                    "providers": [
                        "Termwind\\Laravel\\TermwindServiceProvider"
                    ]
                }
            },
            "autoload": {
                "files": [
                    "src/Functions.php"
                ],
                "psr-4": {
                    "Termwind\\": "src/"
                }
            },
            "notification-url": "https://packagist.org/downloads/",
            "license": [
                "MIT"
            ],
            "authors": [
                {
                    "name": "Nuno Maduro",
                    "email": "enunomaduro@gmail.com"
                }
            ],
            "description": "Its like Tailwind CSS, but for the console.",
            "keywords": [
                "cli",
                "console",
                "css",
                "package",
                "php",
                "style"
            ],
            "support": {
                "issues": "https://github.com/nunomaduro/termwind/issues",
                "source": "https://github.com/nunomaduro/termwind/tree/v1.17.0"
            },
            "funding": [
                {
                    "url": "https://www.paypal.com/paypalme/enunomaduro",
                    "type": "custom"
                },
                {
                    "url": "https://github.com/nunomaduro",
                    "type": "github"
                },
                {
                    "url": "https://github.com/xiCO2k",
                    "type": "github"
                }
            ],
            "time": "2024-11-21T10:36:35+00:00"
        },
        {
            "name": "phpmailer/phpmailer",
            "version": "v6.10.0",
            "source": {
                "type": "git",
                "url": "https://github.com/PHPMailer/PHPMailer.git",
                "reference": "bf74d75a1fde6beaa34a0ddae2ec5fce0f72a144"
            },
            "dist": {
                "type": "zip",
                "url": "https://api.github.com/repos/PHPMailer/PHPMailer/zipball/bf74d75a1fde6beaa34a0ddae2ec5fce0f72a144",
                "reference": "bf74d75a1fde6beaa34a0ddae2ec5fce0f72a144",
                "shasum": ""
            },
            "require": {
                "ext-ctype": "*",
                "ext-filter": "*",
                "ext-hash": "*",
                "php": ">=5.5.0"
            },
            "require-dev": {
                "dealerdirect/phpcodesniffer-composer-installer": "^1.0",
                "doctrine/annotations": "^1.2.6 || ^1.13.3",
                "php-parallel-lint/php-console-highlighter": "^1.0.0",
                "php-parallel-lint/php-parallel-lint": "^1.3.2",
                "phpcompatibility/php-compatibility": "^9.3.5",
                "roave/security-advisories": "dev-latest",
                "squizlabs/php_codesniffer": "^3.7.2",
                "yoast/phpunit-polyfills": "^1.0.4"
            },
            "suggest": {
                "decomplexity/SendOauth2": "Adapter for using XOAUTH2 authentication",
                "ext-mbstring": "Needed to send email in multibyte encoding charset or decode encoded addresses",
                "ext-openssl": "Needed for secure SMTP sending and DKIM signing",
                "greew/oauth2-azure-provider": "Needed for Microsoft Azure XOAUTH2 authentication",
                "hayageek/oauth2-yahoo": "Needed for Yahoo XOAUTH2 authentication",
                "league/oauth2-google": "Needed for Google XOAUTH2 authentication",
                "psr/log": "For optional PSR-3 debug logging",
                "symfony/polyfill-mbstring": "To support UTF-8 if the Mbstring PHP extension is not enabled (^1.2)",
                "thenetworg/oauth2-azure": "Needed for Microsoft XOAUTH2 authentication"
            },
            "type": "library",
            "autoload": {
                "psr-4": {
                    "PHPMailer\\PHPMailer\\": "src/"
                }
            },
            "notification-url": "https://packagist.org/downloads/",
            "license": [
                "LGPL-2.1-only"
            ],
            "authors": [
                {
                    "name": "Marcus Bointon",
                    "email": "phpmailer@synchromedia.co.uk"
                },
                {
                    "name": "Jim Jagielski",
                    "email": "jimjag@gmail.com"
                },
                {
                    "name": "Andy Prevost",
                    "email": "codeworxtech@users.sourceforge.net"
                },
                {
                    "name": "Brent R. Matzelle"
                }
            ],
            "description": "PHPMailer is a full-featured email creation and transfer class for PHP",
            "support": {
                "issues": "https://github.com/PHPMailer/PHPMailer/issues",
                "source": "https://github.com/PHPMailer/PHPMailer/tree/v6.10.0"
            },
            "funding": [
                {
                    "url": "https://github.com/Synchro",
                    "type": "github"
                }
            ],
            "time": "2025-04-24T15:19:31+00:00"
        },
        {
            "name": "phpoffice/phpspreadsheet",
            "version": "1.29.11",
            "source": {
                "type": "git",
                "url": "https://github.com/PHPOffice/PhpSpreadsheet.git",
                "reference": "05b6c4378ddf3e81b460ea645c42b46432c0db25"
            },
            "dist": {
                "type": "zip",
                "url": "https://api.github.com/repos/PHPOffice/PhpSpreadsheet/zipball/05b6c4378ddf3e81b460ea645c42b46432c0db25",
                "reference": "05b6c4378ddf3e81b460ea645c42b46432c0db25",
                "shasum": ""
            },
            "require": {
                "composer/pcre": "^1||^2||^3",
                "ext-ctype": "*",
                "ext-dom": "*",
                "ext-fileinfo": "*",
                "ext-gd": "*",
                "ext-iconv": "*",
                "ext-libxml": "*",
                "ext-mbstring": "*",
                "ext-simplexml": "*",
                "ext-xml": "*",
                "ext-xmlreader": "*",
                "ext-xmlwriter": "*",
                "ext-zip": "*",
                "ext-zlib": "*",
                "ezyang/htmlpurifier": "^4.15",
                "maennchen/zipstream-php": "^2.1 || ^3.0",
                "markbaker/complex": "^3.0",
                "markbaker/matrix": "^3.0",
                "php": "^7.4 || ^8.0",
                "psr/http-client": "^1.0",
                "psr/http-factory": "^1.0",
                "psr/simple-cache": "^1.0 || ^2.0 || ^3.0"
            },
            "require-dev": {
                "dealerdirect/phpcodesniffer-composer-installer": "dev-main",
                "dompdf/dompdf": "^1.0 || ^2.0 || ^3.0",
                "friendsofphp/php-cs-fixer": "^3.2",
                "mitoteam/jpgraph": "^10.3",
                "mpdf/mpdf": "^8.1.1",
                "phpcompatibility/php-compatibility": "^9.3",
                "phpstan/phpstan": "^1.1",
                "phpstan/phpstan-phpunit": "^1.0",
                "phpunit/phpunit": "^8.5 || ^9.0",
                "squizlabs/php_codesniffer": "^3.7",
                "tecnickcom/tcpdf": "^6.5"
            },
            "suggest": {
                "dompdf/dompdf": "Option for rendering PDF with PDF Writer",
                "ext-intl": "PHP Internationalization Functions",
                "mitoteam/jpgraph": "Option for rendering charts, or including charts with PDF or HTML Writers",
                "mpdf/mpdf": "Option for rendering PDF with PDF Writer",
                "tecnickcom/tcpdf": "Option for rendering PDF with PDF Writer"
            },
            "type": "library",
            "autoload": {
                "psr-4": {
                    "PhpOffice\\PhpSpreadsheet\\": "src/PhpSpreadsheet"
                }
            },
            "notification-url": "https://packagist.org/downloads/",
            "license": [
                "MIT"
            ],
            "authors": [
                {
                    "name": "Maarten Balliauw",
                    "homepage": "https://blog.maartenballiauw.be"
                },
                {
                    "name": "Mark Baker",
                    "homepage": "https://markbakeruk.net"
                },
                {
                    "name": "Franck Lefevre",
                    "homepage": "https://rootslabs.net"
                },
                {
                    "name": "Erik Tilt"
                },
                {
                    "name": "Adrien Crivelli"
                }
            ],
            "description": "PHPSpreadsheet - Read, Create and Write Spreadsheet documents in PHP - Spreadsheet engine",
            "homepage": "https://github.com/PHPOffice/PhpSpreadsheet",
            "keywords": [
                "OpenXML",
                "excel",
                "gnumeric",
                "ods",
                "php",
                "spreadsheet",
                "xls",
                "xlsx"
            ],
            "support": {
                "issues": "https://github.com/PHPOffice/PhpSpreadsheet/issues",
                "source": "https://github.com/PHPOffice/PhpSpreadsheet/tree/1.29.11"
            },
            "time": "2025-06-23T01:22:06+00:00"
        },
        {
            "name": "phpoption/phpoption",
            "version": "1.9.3",
            "source": {
                "type": "git",
                "url": "https://github.com/schmittjoh/php-option.git",
                "reference": "e3fac8b24f56113f7cb96af14958c0dd16330f54"
            },
            "dist": {
                "type": "zip",
                "url": "https://api.github.com/repos/schmittjoh/php-option/zipball/e3fac8b24f56113f7cb96af14958c0dd16330f54",
                "reference": "e3fac8b24f56113f7cb96af14958c0dd16330f54",
                "shasum": ""
            },
            "require": {
                "php": "^7.2.5 || ^8.0"
            },
            "require-dev": {
                "bamarni/composer-bin-plugin": "^1.8.2",
                "phpunit/phpunit": "^8.5.39 || ^9.6.20 || ^10.5.28"
            },
            "type": "library",
            "extra": {
                "bamarni-bin": {
                    "bin-links": true,
                    "forward-command": false
                },
                "branch-alias": {
                    "dev-master": "1.9-dev"
                }
            },
            "autoload": {
                "psr-4": {
                    "PhpOption\\": "src/PhpOption/"
                }
            },
            "notification-url": "https://packagist.org/downloads/",
            "license": [
                "Apache-2.0"
            ],
            "authors": [
                {
                    "name": "Johannes M. Schmitt",
                    "email": "schmittjoh@gmail.com",
                    "homepage": "https://github.com/schmittjoh"
                },
                {
                    "name": "Graham Campbell",
                    "email": "hello@gjcampbell.co.uk",
                    "homepage": "https://github.com/GrahamCampbell"
                }
            ],
            "description": "Option Type for PHP",
            "keywords": [
                "language",
                "option",
                "php",
                "type"
            ],
            "support": {
                "issues": "https://github.com/schmittjoh/php-option/issues",
                "source": "https://github.com/schmittjoh/php-option/tree/1.9.3"
            },
            "funding": [
                {
                    "url": "https://github.com/GrahamCampbell",
                    "type": "github"
                },
                {
                    "url": "https://tidelift.com/funding/github/packagist/phpoption/phpoption",
                    "type": "tidelift"
                }
            ],
            "time": "2024-07-20T21:41:07+00:00"
        },
        {
            "name": "psr/cache",
            "version": "3.0.0",
            "source": {
                "type": "git",
                "url": "https://github.com/php-fig/cache.git",
                "reference": "aa5030cfa5405eccfdcb1083ce040c2cb8d253bf"
            },
            "dist": {
                "type": "zip",
                "url": "https://api.github.com/repos/php-fig/cache/zipball/aa5030cfa5405eccfdcb1083ce040c2cb8d253bf",
                "reference": "aa5030cfa5405eccfdcb1083ce040c2cb8d253bf",
                "shasum": ""
            },
            "require": {
                "php": ">=8.0.0"
            },
            "type": "library",
            "extra": {
                "branch-alias": {
                    "dev-master": "1.0.x-dev"
                }
            },
            "autoload": {
                "psr-4": {
                    "Psr\\Cache\\": "src/"
                }
            },
            "notification-url": "https://packagist.org/downloads/",
            "license": [
                "MIT"
            ],
            "authors": [
                {
                    "name": "PHP-FIG",
                    "homepage": "https://www.php-fig.org/"
                }
            ],
            "description": "Common interface for caching libraries",
            "keywords": [
                "cache",
                "psr",
                "psr-6"
            ],
            "support": {
                "source": "https://github.com/php-fig/cache/tree/3.0.0"
            },
            "time": "2021-02-03T23:26:27+00:00"
        },
        {
            "name": "psr/clock",
            "version": "1.0.0",
            "source": {
                "type": "git",
                "url": "https://github.com/php-fig/clock.git",
                "reference": "e41a24703d4560fd0acb709162f73b8adfc3aa0d"
            },
            "dist": {
                "type": "zip",
                "url": "https://api.github.com/repos/php-fig/clock/zipball/e41a24703d4560fd0acb709162f73b8adfc3aa0d",
                "reference": "e41a24703d4560fd0acb709162f73b8adfc3aa0d",
                "shasum": ""
            },
            "require": {
                "php": "^7.0 || ^8.0"
            },
            "type": "library",
            "autoload": {
                "psr-4": {
                    "Psr\\Clock\\": "src/"
                }
            },
            "notification-url": "https://packagist.org/downloads/",
            "license": [
                "MIT"
            ],
            "authors": [
                {
                    "name": "PHP-FIG",
                    "homepage": "https://www.php-fig.org/"
                }
            ],
            "description": "Common interface for reading the clock.",
            "homepage": "https://github.com/php-fig/clock",
            "keywords": [
                "clock",
                "now",
                "psr",
                "psr-20",
                "time"
            ],
            "support": {
                "issues": "https://github.com/php-fig/clock/issues",
                "source": "https://github.com/php-fig/clock/tree/1.0.0"
            },
            "time": "2022-11-25T14:36:26+00:00"
        },
        {
            "name": "psr/container",
            "version": "2.0.2",
            "source": {
                "type": "git",
                "url": "https://github.com/php-fig/container.git",
                "reference": "c71ecc56dfe541dbd90c5360474fbc405f8d5963"
            },
            "dist": {
                "type": "zip",
                "url": "https://api.github.com/repos/php-fig/container/zipball/c71ecc56dfe541dbd90c5360474fbc405f8d5963",
                "reference": "c71ecc56dfe541dbd90c5360474fbc405f8d5963",
                "shasum": ""
            },
            "require": {
                "php": ">=7.4.0"
            },
            "type": "library",
            "extra": {
                "branch-alias": {
                    "dev-master": "2.0.x-dev"
                }
            },
            "autoload": {
                "psr-4": {
                    "Psr\\Container\\": "src/"
                }
            },
            "notification-url": "https://packagist.org/downloads/",
            "license": [
                "MIT"
            ],
            "authors": [
                {
                    "name": "PHP-FIG",
                    "homepage": "https://www.php-fig.org/"
                }
            ],
            "description": "Common Container Interface (PHP FIG PSR-11)",
            "homepage": "https://github.com/php-fig/container",
            "keywords": [
                "PSR-11",
                "container",
                "container-interface",
                "container-interop",
                "psr"
            ],
            "support": {
                "issues": "https://github.com/php-fig/container/issues",
                "source": "https://github.com/php-fig/container/tree/2.0.2"
            },
            "time": "2021-11-05T16:47:00+00:00"
        },
        {
            "name": "psr/event-dispatcher",
            "version": "1.0.0",
            "source": {
                "type": "git",
                "url": "https://github.com/php-fig/event-dispatcher.git",
                "reference": "dbefd12671e8a14ec7f180cab83036ed26714bb0"
            },
            "dist": {
                "type": "zip",
                "url": "https://api.github.com/repos/php-fig/event-dispatcher/zipball/dbefd12671e8a14ec7f180cab83036ed26714bb0",
                "reference": "dbefd12671e8a14ec7f180cab83036ed26714bb0",
                "shasum": ""
            },
            "require": {
                "php": ">=7.2.0"
            },
            "type": "library",
            "extra": {
                "branch-alias": {
                    "dev-master": "1.0.x-dev"
                }
            },
            "autoload": {
                "psr-4": {
                    "Psr\\EventDispatcher\\": "src/"
                }
            },
            "notification-url": "https://packagist.org/downloads/",
            "license": [
                "MIT"
            ],
            "authors": [
                {
                    "name": "PHP-FIG",
                    "homepage": "http://www.php-fig.org/"
                }
            ],
            "description": "Standard interfaces for event handling.",
            "keywords": [
                "events",
                "psr",
                "psr-14"
            ],
            "support": {
                "issues": "https://github.com/php-fig/event-dispatcher/issues",
                "source": "https://github.com/php-fig/event-dispatcher/tree/1.0.0"
            },
            "time": "2019-01-08T18:20:26+00:00"
        },
        {
            "name": "psr/http-client",
            "version": "1.0.3",
            "source": {
                "type": "git",
                "url": "https://github.com/php-fig/http-client.git",
                "reference": "bb5906edc1c324c9a05aa0873d40117941e5fa90"
            },
            "dist": {
                "type": "zip",
                "url": "https://api.github.com/repos/php-fig/http-client/zipball/bb5906edc1c324c9a05aa0873d40117941e5fa90",
                "reference": "bb5906edc1c324c9a05aa0873d40117941e5fa90",
                "shasum": ""
            },
            "require": {
                "php": "^7.0 || ^8.0",
                "psr/http-message": "^1.0 || ^2.0"
            },
            "type": "library",
            "extra": {
                "branch-alias": {
                    "dev-master": "1.0.x-dev"
                }
            },
            "autoload": {
                "psr-4": {
                    "Psr\\Http\\Client\\": "src/"
                }
            },
            "notification-url": "https://packagist.org/downloads/",
            "license": [
                "MIT"
            ],
            "authors": [
                {
                    "name": "PHP-FIG",
                    "homepage": "https://www.php-fig.org/"
                }
            ],
            "description": "Common interface for HTTP clients",
            "homepage": "https://github.com/php-fig/http-client",
            "keywords": [
                "http",
                "http-client",
                "psr",
                "psr-18"
            ],
            "support": {
                "source": "https://github.com/php-fig/http-client"
            },
            "time": "2023-09-23T14:17:50+00:00"
        },
        {
            "name": "psr/http-factory",
            "version": "1.1.0",
            "source": {
                "type": "git",
                "url": "https://github.com/php-fig/http-factory.git",
                "reference": "2b4765fddfe3b508ac62f829e852b1501d3f6e8a"
            },
            "dist": {
                "type": "zip",
                "url": "https://api.github.com/repos/php-fig/http-factory/zipball/2b4765fddfe3b508ac62f829e852b1501d3f6e8a",
                "reference": "2b4765fddfe3b508ac62f829e852b1501d3f6e8a",
                "shasum": ""
            },
            "require": {
                "php": ">=7.1",
                "psr/http-message": "^1.0 || ^2.0"
            },
            "type": "library",
            "extra": {
                "branch-alias": {
                    "dev-master": "1.0.x-dev"
                }
            },
            "autoload": {
                "psr-4": {
                    "Psr\\Http\\Message\\": "src/"
                }
            },
            "notification-url": "https://packagist.org/downloads/",
            "license": [
                "MIT"
            ],
            "authors": [
                {
                    "name": "PHP-FIG",
                    "homepage": "https://www.php-fig.org/"
                }
            ],
            "description": "PSR-17: Common interfaces for PSR-7 HTTP message factories",
            "keywords": [
                "factory",
                "http",
                "message",
                "psr",
                "psr-17",
                "psr-7",
                "request",
                "response"
            ],
            "support": {
                "source": "https://github.com/php-fig/http-factory"
            },
            "time": "2024-04-15T12:06:14+00:00"
        },
        {
            "name": "psr/http-message",
            "version": "2.0",
            "source": {
                "type": "git",
                "url": "https://github.com/php-fig/http-message.git",
                "reference": "402d35bcb92c70c026d1a6a9883f06b2ead23d71"
            },
            "dist": {
                "type": "zip",
                "url": "https://api.github.com/repos/php-fig/http-message/zipball/402d35bcb92c70c026d1a6a9883f06b2ead23d71",
                "reference": "402d35bcb92c70c026d1a6a9883f06b2ead23d71",
                "shasum": ""
            },
            "require": {
                "php": "^7.2 || ^8.0"
            },
            "type": "library",
            "extra": {
                "branch-alias": {
                    "dev-master": "2.0.x-dev"
                }
            },
            "autoload": {
                "psr-4": {
                    "Psr\\Http\\Message\\": "src/"
                }
            },
            "notification-url": "https://packagist.org/downloads/",
            "license": [
                "MIT"
            ],
            "authors": [
                {
                    "name": "PHP-FIG",
                    "homepage": "https://www.php-fig.org/"
                }
            ],
            "description": "Common interface for HTTP messages",
            "homepage": "https://github.com/php-fig/http-message",
            "keywords": [
                "http",
                "http-message",
                "psr",
                "psr-7",
                "request",
                "response"
            ],
            "support": {
                "source": "https://github.com/php-fig/http-message/tree/2.0"
            },
            "time": "2023-04-04T09:54:51+00:00"
        },
        {
            "name": "psr/log",
            "version": "3.0.2",
            "source": {
                "type": "git",
                "url": "https://github.com/php-fig/log.git",
                "reference": "f16e1d5863e37f8d8c2a01719f5b34baa2b714d3"
            },
            "dist": {
                "type": "zip",
                "url": "https://api.github.com/repos/php-fig/log/zipball/f16e1d5863e37f8d8c2a01719f5b34baa2b714d3",
                "reference": "f16e1d5863e37f8d8c2a01719f5b34baa2b714d3",
                "shasum": ""
            },
            "require": {
                "php": ">=8.0.0"
            },
            "type": "library",
            "extra": {
                "branch-alias": {
                    "dev-master": "3.x-dev"
                }
            },
            "autoload": {
                "psr-4": {
                    "Psr\\Log\\": "src"
                }
            },
            "notification-url": "https://packagist.org/downloads/",
            "license": [
                "MIT"
            ],
            "authors": [
                {
                    "name": "PHP-FIG",
                    "homepage": "https://www.php-fig.org/"
                }
            ],
            "description": "Common interface for logging libraries",
            "homepage": "https://github.com/php-fig/log",
            "keywords": [
                "log",
                "psr",
                "psr-3"
            ],
            "support": {
                "source": "https://github.com/php-fig/log/tree/3.0.2"
            },
            "time": "2024-09-11T13:17:53+00:00"
        },
        {
            "name": "psr/simple-cache",
            "version": "2.0.0",
            "source": {
                "type": "git",
                "url": "https://github.com/php-fig/simple-cache.git",
                "reference": "8707bf3cea6f710bf6ef05491234e3ab06f6432a"
            },
            "dist": {
                "type": "zip",
                "url": "https://api.github.com/repos/php-fig/simple-cache/zipball/8707bf3cea6f710bf6ef05491234e3ab06f6432a",
                "reference": "8707bf3cea6f710bf6ef05491234e3ab06f6432a",
                "shasum": ""
            },
            "require": {
                "php": ">=8.0.0"
            },
            "type": "library",
            "extra": {
                "branch-alias": {
                    "dev-master": "2.0.x-dev"
                }
            },
            "autoload": {
                "psr-4": {
                    "Psr\\SimpleCache\\": "src/"
                }
            },
            "notification-url": "https://packagist.org/downloads/",
            "license": [
                "MIT"
            ],
            "authors": [
                {
                    "name": "PHP-FIG",
                    "homepage": "https://www.php-fig.org/"
                }
            ],
            "description": "Common interfaces for simple caching",
            "keywords": [
                "cache",
                "caching",
                "psr",
                "psr-16",
                "simple-cache"
            ],
            "support": {
                "source": "https://github.com/php-fig/simple-cache/tree/2.0.0"
            },
            "time": "2021-10-29T13:22:09+00:00"
        },
        {
            "name": "psy/psysh",
            "version": "v0.12.9",
            "source": {
                "type": "git",
                "url": "https://github.com/bobthecow/psysh.git",
                "reference": "1b801844becfe648985372cb4b12ad6840245ace"
            },
            "dist": {
                "type": "zip",
                "url": "https://api.github.com/repos/bobthecow/psysh/zipball/1b801844becfe648985372cb4b12ad6840245ace",
                "reference": "1b801844becfe648985372cb4b12ad6840245ace",
                "shasum": ""
            },
            "require": {
                "ext-json": "*",
                "ext-tokenizer": "*",
                "nikic/php-parser": "^5.0 || ^4.0",
                "php": "^8.0 || ^7.4",
                "symfony/console": "^7.0 || ^6.0 || ^5.0 || ^4.0 || ^3.4",
                "symfony/var-dumper": "^7.0 || ^6.0 || ^5.0 || ^4.0 || ^3.4"
            },
            "conflict": {
                "symfony/console": "4.4.37 || 5.3.14 || 5.3.15 || 5.4.3 || 5.4.4 || 6.0.3 || 6.0.4"
            },
            "require-dev": {
                "bamarni/composer-bin-plugin": "^1.2"
            },
            "suggest": {
                "ext-pcntl": "Enabling the PCNTL extension makes PsySH a lot happier :)",
                "ext-pdo-sqlite": "The doc command requires SQLite to work.",
                "ext-posix": "If you have PCNTL, you'll want the POSIX extension as well."
            },
            "bin": [
                "bin/psysh"
            ],
            "type": "library",
            "extra": {
                "bamarni-bin": {
                    "bin-links": false,
                    "forward-command": false
                },
                "branch-alias": {
                    "dev-main": "0.12.x-dev"
                }
            },
            "autoload": {
                "files": [
                    "src/functions.php"
                ],
                "psr-4": {
                    "Psy\\": "src/"
                }
            },
            "notification-url": "https://packagist.org/downloads/",
            "license": [
                "MIT"
            ],
            "authors": [
                {
                    "name": "Justin Hileman",
                    "email": "justin@justinhileman.info",
                    "homepage": "http://justinhileman.com"
                }
            ],
            "description": "An interactive shell for modern PHP.",
            "homepage": "http://psysh.org",
            "keywords": [
                "REPL",
                "console",
                "interactive",
                "shell"
            ],
            "support": {
                "issues": "https://github.com/bobthecow/psysh/issues",
                "source": "https://github.com/bobthecow/psysh/tree/v0.12.9"
            },
            "time": "2025-06-23T02:35:06+00:00"
        },
        {
            "name": "ralouphie/getallheaders",
            "version": "3.0.3",
            "source": {
                "type": "git",
                "url": "https://github.com/ralouphie/getallheaders.git",
                "reference": "120b605dfeb996808c31b6477290a714d356e822"
            },
            "dist": {
                "type": "zip",
                "url": "https://api.github.com/repos/ralouphie/getallheaders/zipball/120b605dfeb996808c31b6477290a714d356e822",
                "reference": "120b605dfeb996808c31b6477290a714d356e822",
                "shasum": ""
            },
            "require": {
                "php": ">=5.6"
            },
            "require-dev": {
                "php-coveralls/php-coveralls": "^2.1",
                "phpunit/phpunit": "^5 || ^6.5"
            },
            "type": "library",
            "autoload": {
                "files": [
                    "src/getallheaders.php"
                ]
            },
            "notification-url": "https://packagist.org/downloads/",
            "license": [
                "MIT"
            ],
            "authors": [
                {
                    "name": "Ralph Khattar",
                    "email": "ralph.khattar@gmail.com"
                }
            ],
            "description": "A polyfill for getallheaders.",
            "support": {
                "issues": "https://github.com/ralouphie/getallheaders/issues",
                "source": "https://github.com/ralouphie/getallheaders/tree/develop"
            },
            "time": "2019-03-08T08:55:37+00:00"
        },
        {
            "name": "ramsey/collection",
            "version": "2.1.1",
            "source": {
                "type": "git",
                "url": "https://github.com/ramsey/collection.git",
                "reference": "344572933ad0181accbf4ba763e85a0306a8c5e2"
            },
            "dist": {
                "type": "zip",
                "url": "https://api.github.com/repos/ramsey/collection/zipball/344572933ad0181accbf4ba763e85a0306a8c5e2",
                "reference": "344572933ad0181accbf4ba763e85a0306a8c5e2",
                "shasum": ""
            },
            "require": {
                "php": "^8.1"
            },
            "require-dev": {
                "captainhook/plugin-composer": "^5.3",
                "ergebnis/composer-normalize": "^2.45",
                "fakerphp/faker": "^1.24",
                "hamcrest/hamcrest-php": "^2.0",
                "jangregor/phpstan-prophecy": "^2.1",
                "mockery/mockery": "^1.6",
                "php-parallel-lint/php-console-highlighter": "^1.0",
                "php-parallel-lint/php-parallel-lint": "^1.4",
                "phpspec/prophecy-phpunit": "^2.3",
                "phpstan/extension-installer": "^1.4",
                "phpstan/phpstan": "^2.1",
                "phpstan/phpstan-mockery": "^2.0",
                "phpstan/phpstan-phpunit": "^2.0",
                "phpunit/phpunit": "^10.5",
                "ramsey/coding-standard": "^2.3",
                "ramsey/conventional-commits": "^1.6",
                "roave/security-advisories": "dev-latest"
            },
            "type": "library",
            "extra": {
                "captainhook": {
                    "force-install": true
                },
                "ramsey/conventional-commits": {
                    "configFile": "conventional-commits.json"
                }
            },
            "autoload": {
                "psr-4": {
                    "Ramsey\\Collection\\": "src/"
                }
            },
            "notification-url": "https://packagist.org/downloads/",
            "license": [
                "MIT"
            ],
            "authors": [
                {
                    "name": "Ben Ramsey",
                    "email": "ben@benramsey.com",
                    "homepage": "https://benramsey.com"
                }
            ],
            "description": "A PHP library for representing and manipulating collections.",
            "keywords": [
                "array",
                "collection",
                "hash",
                "map",
                "queue",
                "set"
            ],
            "support": {
                "issues": "https://github.com/ramsey/collection/issues",
                "source": "https://github.com/ramsey/collection/tree/2.1.1"
            },
            "time": "2025-03-22T05:38:12+00:00"
        },
        {
            "name": "ramsey/uuid",
            "version": "4.9.0",
            "source": {
                "type": "git",
                "url": "https://github.com/ramsey/uuid.git",
                "reference": "4e0e23cc785f0724a0e838279a9eb03f28b092a0"
            },
            "dist": {
                "type": "zip",
                "url": "https://api.github.com/repos/ramsey/uuid/zipball/4e0e23cc785f0724a0e838279a9eb03f28b092a0",
                "reference": "4e0e23cc785f0724a0e838279a9eb03f28b092a0",
                "shasum": ""
            },
            "require": {
                "brick/math": "^0.8.8 || ^0.9 || ^0.10 || ^0.11 || ^0.12 || ^0.13",
                "php": "^8.0",
                "ramsey/collection": "^1.2 || ^2.0"
            },
            "replace": {
                "rhumsaa/uuid": "self.version"
            },
            "require-dev": {
                "captainhook/captainhook": "^5.25",
                "captainhook/plugin-composer": "^5.3",
                "dealerdirect/phpcodesniffer-composer-installer": "^1.0",
                "ergebnis/composer-normalize": "^2.47",
                "mockery/mockery": "^1.6",
                "paragonie/random-lib": "^2",
                "php-mock/php-mock": "^2.6",
                "php-mock/php-mock-mockery": "^1.5",
                "php-parallel-lint/php-parallel-lint": "^1.4.0",
                "phpbench/phpbench": "^1.2.14",
                "phpstan/extension-installer": "^1.4",
                "phpstan/phpstan": "^2.1",
                "phpstan/phpstan-mockery": "^2.0",
                "phpstan/phpstan-phpunit": "^2.0",
                "phpunit/phpunit": "^9.6",
                "slevomat/coding-standard": "^8.18",
                "squizlabs/php_codesniffer": "^3.13"
            },
            "suggest": {
                "ext-bcmath": "Enables faster math with arbitrary-precision integers using BCMath.",
                "ext-gmp": "Enables faster math with arbitrary-precision integers using GMP.",
                "ext-uuid": "Enables the use of PeclUuidTimeGenerator and PeclUuidRandomGenerator.",
                "paragonie/random-lib": "Provides RandomLib for use with the RandomLibAdapter",
                "ramsey/uuid-doctrine": "Allows the use of Ramsey\\Uuid\\Uuid as Doctrine field type."
            },
            "type": "library",
            "extra": {
                "captainhook": {
                    "force-install": true
                }
            },
            "autoload": {
                "files": [
                    "src/functions.php"
                ],
                "psr-4": {
                    "Ramsey\\Uuid\\": "src/"
                }
            },
            "notification-url": "https://packagist.org/downloads/",
            "license": [
                "MIT"
            ],
            "description": "A PHP library for generating and working with universally unique identifiers (UUIDs).",
            "keywords": [
                "guid",
                "identifier",
                "uuid"
            ],
            "support": {
                "issues": "https://github.com/ramsey/uuid/issues",
                "source": "https://github.com/ramsey/uuid/tree/4.9.0"
            },
            "time": "2025-06-25T14:20:11+00:00"
        },
        {
            "name": "realrashid/sweet-alert",
            "version": "v6.0.0",
            "source": {
                "type": "git",
                "url": "https://github.com/realrashid/sweet-alert.git",
                "reference": "efe53185ddd48ef1cc22399bfdae55e83fe36bf2"
            },
            "dist": {
                "type": "zip",
                "url": "https://api.github.com/repos/realrashid/sweet-alert/zipball/efe53185ddd48ef1cc22399bfdae55e83fe36bf2",
                "reference": "efe53185ddd48ef1cc22399bfdae55e83fe36bf2",
                "shasum": ""
            },
            "require": {
                "laravel/framework": "^5.6|^6.0|^7.0|^8.0|^9.0|^9.11|9.14.*|^10.0",
                "php": "^7.2|^8.0"
            },
            "require-dev": {
                "symfony/thanks": "^1.0"
            },
            "type": "library",
            "extra": {
                "laravel": {
                    "aliases": {
                        "Alert": "RealRashid\\SweetAlert\\Facades\\Alert"
                    },
                    "providers": [
                        "RealRashid\\SweetAlert\\SweetAlertServiceProvider"
                    ]
                }
            },
            "autoload": {
                "files": [
                    "src/functions.php"
                ],
                "psr-4": {
                    "RealRashid\\SweetAlert\\": "src/"
                }
            },
            "notification-url": "https://packagist.org/downloads/",
            "license": [
                "MIT"
            ],
            "authors": [
                {
                    "name": "Rashid Ali",
                    "email": "realrashid05@gmail.com",
                    "homepage": "https://realrashid.com",
                    "role": "Developer"
                }
            ],
            "description": "A BEAUTIFUL, RESPONSIVE, CUSTOMIZABLE, ACCESSIBLE (WAI-ARIA) REPLACEMENT FOR JAVASCRIPT'S POPUP BOXES FOR LARAVEL BY RASHID ALI",
            "homepage": "https://github.com/realrashid/sweet-alert",
            "keywords": [
                "alert",
                "laravel",
                "laravel-package",
                "notifier",
                "noty",
                "sweet-alert",
                "sweet-alert2",
                "toast"
            ],
            "support": {
                "docs": "https://realrashid.github.io/sweet-alert/",
                "email": "realrashid05@gmail.com",
                "issues": "https://github.com/realrashid/sweet-alert/issues",
                "source": "https://github.com/realrashid/sweet-alert"
            },
            "funding": [
                {
                    "url": "https://ko-fi.com/realrashid",
                    "type": "custom"
                },
                {
                    "url": "https://www.buymeacoffee.com/realrashid",
                    "type": "custom"
                },
                {
                    "url": "https://issuehunt.io/r/realrashid",
                    "type": "issuehunt"
                },
                {
                    "url": "https://tidelift.com/funding/github/packagist/realrashid/sweet-alert",
                    "type": "tidelift"
                }
            ],
            "time": "2023-02-15T07:13:11+00:00"
        },
        {
            "name": "spatie/laravel-permission",
            "version": "6.20.0",
            "source": {
                "type": "git",
                "url": "https://github.com/spatie/laravel-permission.git",
                "reference": "31c05679102c73f3b0d05790d2400182745a5615"
            },
            "dist": {
                "type": "zip",
                "url": "https://api.github.com/repos/spatie/laravel-permission/zipball/31c05679102c73f3b0d05790d2400182745a5615",
                "reference": "31c05679102c73f3b0d05790d2400182745a5615",
                "shasum": ""
            },
            "require": {
                "illuminate/auth": "^8.12|^9.0|^10.0|^11.0|^12.0",
                "illuminate/container": "^8.12|^9.0|^10.0|^11.0|^12.0",
                "illuminate/contracts": "^8.12|^9.0|^10.0|^11.0|^12.0",
                "illuminate/database": "^8.12|^9.0|^10.0|^11.0|^12.0",
                "php": "^8.0"
            },
            "require-dev": {
                "laravel/passport": "^11.0|^12.0",
                "laravel/pint": "^1.0",
                "orchestra/testbench": "^6.23|^7.0|^8.0|^9.0|^10.0",
                "phpunit/phpunit": "^9.4|^10.1|^11.5"
            },
            "type": "library",
            "extra": {
                "laravel": {
                    "providers": [
                        "Spatie\\Permission\\PermissionServiceProvider"
                    ]
                },
                "branch-alias": {
                    "dev-main": "6.x-dev",
                    "dev-master": "6.x-dev"
                }
            },
            "autoload": {
                "files": [
                    "src/helpers.php"
                ],
                "psr-4": {
                    "Spatie\\Permission\\": "src"
                }
            },
            "notification-url": "https://packagist.org/downloads/",
            "license": [
                "MIT"
            ],
            "authors": [
                {
                    "name": "Freek Van der Herten",
                    "email": "freek@spatie.be",
                    "homepage": "https://spatie.be",
                    "role": "Developer"
                }
            ],
            "description": "Permission handling for Laravel 8.0 and up",
            "homepage": "https://github.com/spatie/laravel-permission",
            "keywords": [
                "acl",
                "laravel",
                "permission",
                "permissions",
                "rbac",
                "roles",
                "security",
                "spatie"
            ],
            "support": {
                "issues": "https://github.com/spatie/laravel-permission/issues",
                "source": "https://github.com/spatie/laravel-permission/tree/6.20.0"
            },
            "funding": [
                {
                    "url": "https://github.com/spatie",
                    "type": "github"
                }
            ],
            "time": "2025-06-05T07:33:07+00:00"
        },
        {
            "name": "symfony/console",
            "version": "v6.4.23",
            "source": {
                "type": "git",
                "url": "https://github.com/symfony/console.git",
                "reference": "9056771b8eca08d026cd3280deeec3cfd99c4d93"
            },
            "dist": {
                "type": "zip",
                "url": "https://api.github.com/repos/symfony/console/zipball/9056771b8eca08d026cd3280deeec3cfd99c4d93",
                "reference": "9056771b8eca08d026cd3280deeec3cfd99c4d93",
                "shasum": ""
            },
            "require": {
                "php": ">=8.1",
                "symfony/deprecation-contracts": "^2.5|^3",
                "symfony/polyfill-mbstring": "~1.0",
                "symfony/service-contracts": "^2.5|^3",
                "symfony/string": "^5.4|^6.0|^7.0"
            },
            "conflict": {
                "symfony/dependency-injection": "<5.4",
                "symfony/dotenv": "<5.4",
                "symfony/event-dispatcher": "<5.4",
                "symfony/lock": "<5.4",
                "symfony/process": "<5.4"
            },
            "provide": {
                "psr/log-implementation": "1.0|2.0|3.0"
            },
            "require-dev": {
                "psr/log": "^1|^2|^3",
                "symfony/config": "^5.4|^6.0|^7.0",
                "symfony/dependency-injection": "^5.4|^6.0|^7.0",
                "symfony/event-dispatcher": "^5.4|^6.0|^7.0",
                "symfony/http-foundation": "^6.4|^7.0",
                "symfony/http-kernel": "^6.4|^7.0",
                "symfony/lock": "^5.4|^6.0|^7.0",
                "symfony/messenger": "^5.4|^6.0|^7.0",
                "symfony/process": "^5.4|^6.0|^7.0",
                "symfony/stopwatch": "^5.4|^6.0|^7.0",
                "symfony/var-dumper": "^5.4|^6.0|^7.0"
            },
            "type": "library",
            "autoload": {
                "psr-4": {
                    "Symfony\\Component\\Console\\": ""
                },
                "exclude-from-classmap": [
                    "/Tests/"
                ]
            },
            "notification-url": "https://packagist.org/downloads/",
            "license": [
                "MIT"
            ],
            "authors": [
                {
                    "name": "Fabien Potencier",
                    "email": "fabien@symfony.com"
                },
                {
                    "name": "Symfony Community",
                    "homepage": "https://symfony.com/contributors"
                }
            ],
            "description": "Eases the creation of beautiful and testable command line interfaces",
            "homepage": "https://symfony.com",
            "keywords": [
                "cli",
                "command-line",
                "console",
                "terminal"
            ],
            "support": {
                "source": "https://github.com/symfony/console/tree/v6.4.23"
            },
            "funding": [
                {
                    "url": "https://symfony.com/sponsor",
                    "type": "custom"
                },
                {
                    "url": "https://github.com/fabpot",
                    "type": "github"
                },
                {
                    "url": "https://tidelift.com/funding/github/packagist/symfony/symfony",
                    "type": "tidelift"
                }
            ],
            "time": "2025-06-27T19:37:22+00:00"
        },
        {
            "name": "symfony/css-selector",
            "version": "v6.4.13",
            "source": {
                "type": "git",
                "url": "https://github.com/symfony/css-selector.git",
                "reference": "cb23e97813c5837a041b73a6d63a9ddff0778f5e"
            },
            "dist": {
                "type": "zip",
                "url": "https://api.github.com/repos/symfony/css-selector/zipball/cb23e97813c5837a041b73a6d63a9ddff0778f5e",
                "reference": "cb23e97813c5837a041b73a6d63a9ddff0778f5e",
                "shasum": ""
            },
            "require": {
                "php": ">=8.1"
            },
            "type": "library",
            "autoload": {
                "psr-4": {
                    "Symfony\\Component\\CssSelector\\": ""
                },
                "exclude-from-classmap": [
                    "/Tests/"
                ]
            },
            "notification-url": "https://packagist.org/downloads/",
            "license": [
                "MIT"
            ],
            "authors": [
                {
                    "name": "Fabien Potencier",
                    "email": "fabien@symfony.com"
                },
                {
                    "name": "Jean-François Simon",
                    "email": "jeanfrancois.simon@sensiolabs.com"
                },
                {
                    "name": "Symfony Community",
                    "homepage": "https://symfony.com/contributors"
                }
            ],
            "description": "Converts CSS selectors to XPath expressions",
            "homepage": "https://symfony.com",
            "support": {
                "source": "https://github.com/symfony/css-selector/tree/v6.4.13"
            },
            "funding": [
                {
                    "url": "https://symfony.com/sponsor",
                    "type": "custom"
                },
                {
                    "url": "https://github.com/fabpot",
                    "type": "github"
                },
                {
                    "url": "https://tidelift.com/funding/github/packagist/symfony/symfony",
                    "type": "tidelift"
                }
            ],
            "time": "2024-09-25T14:18:03+00:00"
        },
        {
            "name": "symfony/deprecation-contracts",
            "version": "v3.6.0",
            "source": {
                "type": "git",
                "url": "https://github.com/symfony/deprecation-contracts.git",
                "reference": "63afe740e99a13ba87ec199bb07bbdee937a5b62"
            },
            "dist": {
                "type": "zip",
                "url": "https://api.github.com/repos/symfony/deprecation-contracts/zipball/63afe740e99a13ba87ec199bb07bbdee937a5b62",
                "reference": "63afe740e99a13ba87ec199bb07bbdee937a5b62",
                "shasum": ""
            },
            "require": {
                "php": ">=8.1"
            },
            "type": "library",
            "extra": {
                "thanks": {
                    "url": "https://github.com/symfony/contracts",
                    "name": "symfony/contracts"
                },
                "branch-alias": {
                    "dev-main": "3.6-dev"
                }
            },
            "autoload": {
                "files": [
                    "function.php"
                ]
            },
            "notification-url": "https://packagist.org/downloads/",
            "license": [
                "MIT"
            ],
            "authors": [
                {
                    "name": "Nicolas Grekas",
                    "email": "p@tchwork.com"
                },
                {
                    "name": "Symfony Community",
                    "homepage": "https://symfony.com/contributors"
                }
            ],
            "description": "A generic function and convention to trigger deprecation notices",
            "homepage": "https://symfony.com",
            "support": {
                "source": "https://github.com/symfony/deprecation-contracts/tree/v3.6.0"
            },
            "funding": [
                {
                    "url": "https://symfony.com/sponsor",
                    "type": "custom"
                },
                {
                    "url": "https://github.com/fabpot",
                    "type": "github"
                },
                {
                    "url": "https://tidelift.com/funding/github/packagist/symfony/symfony",
                    "type": "tidelift"
                }
            ],
            "time": "2024-09-25T14:21:43+00:00"
        },
        {
            "name": "symfony/error-handler",
            "version": "v6.4.23",
            "source": {
                "type": "git",
                "url": "https://github.com/symfony/error-handler.git",
                "reference": "b088e0b175c30b4e06d8085200fa465b586f44fa"
            },
            "dist": {
                "type": "zip",
                "url": "https://api.github.com/repos/symfony/error-handler/zipball/b088e0b175c30b4e06d8085200fa465b586f44fa",
                "reference": "b088e0b175c30b4e06d8085200fa465b586f44fa",
                "shasum": ""
            },
            "require": {
                "php": ">=8.1",
                "psr/log": "^1|^2|^3",
                "symfony/var-dumper": "^5.4|^6.0|^7.0"
            },
            "conflict": {
                "symfony/deprecation-contracts": "<2.5",
                "symfony/http-kernel": "<6.4"
            },
            "require-dev": {
                "symfony/deprecation-contracts": "^2.5|^3",
                "symfony/http-kernel": "^6.4|^7.0",
                "symfony/serializer": "^5.4|^6.0|^7.0"
            },
            "bin": [
                "Resources/bin/patch-type-declarations"
            ],
            "type": "library",
            "autoload": {
                "psr-4": {
                    "Symfony\\Component\\ErrorHandler\\": ""
                },
                "exclude-from-classmap": [
                    "/Tests/"
                ]
            },
            "notification-url": "https://packagist.org/downloads/",
            "license": [
                "MIT"
            ],
            "authors": [
                {
                    "name": "Fabien Potencier",
                    "email": "fabien@symfony.com"
                },
                {
                    "name": "Symfony Community",
                    "homepage": "https://symfony.com/contributors"
                }
            ],
            "description": "Provides tools to manage errors and ease debugging PHP code",
            "homepage": "https://symfony.com",
            "support": {
                "source": "https://github.com/symfony/error-handler/tree/v6.4.23"
            },
            "funding": [
                {
                    "url": "https://symfony.com/sponsor",
                    "type": "custom"
                },
                {
                    "url": "https://github.com/fabpot",
                    "type": "github"
                },
                {
                    "url": "https://tidelift.com/funding/github/packagist/symfony/symfony",
                    "type": "tidelift"
                }
            ],
            "time": "2025-06-13T07:39:48+00:00"
        },
        {
            "name": "symfony/event-dispatcher",
            "version": "v6.4.13",
            "source": {
                "type": "git",
                "url": "https://github.com/symfony/event-dispatcher.git",
                "reference": "0ffc48080ab3e9132ea74ef4e09d8dcf26bf897e"
            },
            "dist": {
                "type": "zip",
                "url": "https://api.github.com/repos/symfony/event-dispatcher/zipball/0ffc48080ab3e9132ea74ef4e09d8dcf26bf897e",
                "reference": "0ffc48080ab3e9132ea74ef4e09d8dcf26bf897e",
                "shasum": ""
            },
            "require": {
                "php": ">=8.1",
                "symfony/event-dispatcher-contracts": "^2.5|^3"
            },
            "conflict": {
                "symfony/dependency-injection": "<5.4",
                "symfony/service-contracts": "<2.5"
            },
            "provide": {
                "psr/event-dispatcher-implementation": "1.0",
                "symfony/event-dispatcher-implementation": "2.0|3.0"
            },
            "require-dev": {
                "psr/log": "^1|^2|^3",
                "symfony/config": "^5.4|^6.0|^7.0",
                "symfony/dependency-injection": "^5.4|^6.0|^7.0",
                "symfony/error-handler": "^5.4|^6.0|^7.0",
                "symfony/expression-language": "^5.4|^6.0|^7.0",
                "symfony/http-foundation": "^5.4|^6.0|^7.0",
                "symfony/service-contracts": "^2.5|^3",
                "symfony/stopwatch": "^5.4|^6.0|^7.0"
            },
            "type": "library",
            "autoload": {
                "psr-4": {
                    "Symfony\\Component\\EventDispatcher\\": ""
                },
                "exclude-from-classmap": [
                    "/Tests/"
                ]
            },
            "notification-url": "https://packagist.org/downloads/",
            "license": [
                "MIT"
            ],
            "authors": [
                {
                    "name": "Fabien Potencier",
                    "email": "fabien@symfony.com"
                },
                {
                    "name": "Symfony Community",
                    "homepage": "https://symfony.com/contributors"
                }
            ],
            "description": "Provides tools that allow your application components to communicate with each other by dispatching events and listening to them",
            "homepage": "https://symfony.com",
            "support": {
                "source": "https://github.com/symfony/event-dispatcher/tree/v6.4.13"
            },
            "funding": [
                {
                    "url": "https://symfony.com/sponsor",
                    "type": "custom"
                },
                {
                    "url": "https://github.com/fabpot",
                    "type": "github"
                },
                {
                    "url": "https://tidelift.com/funding/github/packagist/symfony/symfony",
                    "type": "tidelift"
                }
            ],
            "time": "2024-09-25T14:18:03+00:00"
        },
        {
            "name": "symfony/event-dispatcher-contracts",
            "version": "v3.6.0",
            "source": {
                "type": "git",
                "url": "https://github.com/symfony/event-dispatcher-contracts.git",
                "reference": "59eb412e93815df44f05f342958efa9f46b1e586"
            },
            "dist": {
                "type": "zip",
                "url": "https://api.github.com/repos/symfony/event-dispatcher-contracts/zipball/59eb412e93815df44f05f342958efa9f46b1e586",
                "reference": "59eb412e93815df44f05f342958efa9f46b1e586",
                "shasum": ""
            },
            "require": {
                "php": ">=8.1",
                "psr/event-dispatcher": "^1"
            },
            "type": "library",
            "extra": {
                "thanks": {
                    "url": "https://github.com/symfony/contracts",
                    "name": "symfony/contracts"
                },
                "branch-alias": {
                    "dev-main": "3.6-dev"
                }
            },
            "autoload": {
                "psr-4": {
                    "Symfony\\Contracts\\EventDispatcher\\": ""
                }
            },
            "notification-url": "https://packagist.org/downloads/",
            "license": [
                "MIT"
            ],
            "authors": [
                {
                    "name": "Nicolas Grekas",
                    "email": "p@tchwork.com"
                },
                {
                    "name": "Symfony Community",
                    "homepage": "https://symfony.com/contributors"
                }
            ],
            "description": "Generic abstractions related to dispatching event",
            "homepage": "https://symfony.com",
            "keywords": [
                "abstractions",
                "contracts",
                "decoupling",
                "interfaces",
                "interoperability",
                "standards"
            ],
            "support": {
                "source": "https://github.com/symfony/event-dispatcher-contracts/tree/v3.6.0"
            },
            "funding": [
                {
                    "url": "https://symfony.com/sponsor",
                    "type": "custom"
                },
                {
                    "url": "https://github.com/fabpot",
                    "type": "github"
                },
                {
                    "url": "https://tidelift.com/funding/github/packagist/symfony/symfony",
                    "type": "tidelift"
                }
            ],
            "time": "2024-09-25T14:21:43+00:00"
        },
        {
            "name": "symfony/finder",
            "version": "v6.4.17",
            "source": {
                "type": "git",
                "url": "https://github.com/symfony/finder.git",
                "reference": "1d0e8266248c5d9ab6a87e3789e6dc482af3c9c7"
            },
            "dist": {
                "type": "zip",
                "url": "https://api.github.com/repos/symfony/finder/zipball/1d0e8266248c5d9ab6a87e3789e6dc482af3c9c7",
                "reference": "1d0e8266248c5d9ab6a87e3789e6dc482af3c9c7",
                "shasum": ""
            },
            "require": {
                "php": ">=8.1"
            },
            "require-dev": {
                "symfony/filesystem": "^6.0|^7.0"
            },
            "type": "library",
            "autoload": {
                "psr-4": {
                    "Symfony\\Component\\Finder\\": ""
                },
                "exclude-from-classmap": [
                    "/Tests/"
                ]
            },
            "notification-url": "https://packagist.org/downloads/",
            "license": [
                "MIT"
            ],
            "authors": [
                {
                    "name": "Fabien Potencier",
                    "email": "fabien@symfony.com"
                },
                {
                    "name": "Symfony Community",
                    "homepage": "https://symfony.com/contributors"
                }
            ],
            "description": "Finds files and directories via an intuitive fluent interface",
            "homepage": "https://symfony.com",
            "support": {
                "source": "https://github.com/symfony/finder/tree/v6.4.17"
            },
            "funding": [
                {
                    "url": "https://symfony.com/sponsor",
                    "type": "custom"
                },
                {
                    "url": "https://github.com/fabpot",
                    "type": "github"
                },
                {
                    "url": "https://tidelift.com/funding/github/packagist/symfony/symfony",
                    "type": "tidelift"
                }
            ],
            "time": "2024-12-29T13:51:37+00:00"
        },
        {
            "name": "symfony/http-foundation",
            "version": "v6.4.23",
            "source": {
                "type": "git",
                "url": "https://github.com/symfony/http-foundation.git",
                "reference": "452d19f945ee41345fd8a50c18b60783546b7bd3"
            },
            "dist": {
                "type": "zip",
                "url": "https://api.github.com/repos/symfony/http-foundation/zipball/452d19f945ee41345fd8a50c18b60783546b7bd3",
                "reference": "452d19f945ee41345fd8a50c18b60783546b7bd3",
                "shasum": ""
            },
            "require": {
                "php": ">=8.1",
                "symfony/deprecation-contracts": "^2.5|^3",
                "symfony/polyfill-mbstring": "~1.1",
                "symfony/polyfill-php83": "^1.27"
            },
            "conflict": {
                "symfony/cache": "<6.4.12|>=7.0,<7.1.5"
            },
            "require-dev": {
                "doctrine/dbal": "^2.13.1|^3|^4",
                "predis/predis": "^1.1|^2.0",
                "symfony/cache": "^6.4.12|^7.1.5",
                "symfony/dependency-injection": "^5.4|^6.0|^7.0",
                "symfony/expression-language": "^5.4|^6.0|^7.0",
                "symfony/http-kernel": "^5.4.12|^6.0.12|^6.1.4|^7.0",
                "symfony/mime": "^5.4|^6.0|^7.0",
                "symfony/rate-limiter": "^5.4|^6.0|^7.0"
            },
            "type": "library",
            "autoload": {
                "psr-4": {
                    "Symfony\\Component\\HttpFoundation\\": ""
                },
                "exclude-from-classmap": [
                    "/Tests/"
                ]
            },
            "notification-url": "https://packagist.org/downloads/",
            "license": [
                "MIT"
            ],
            "authors": [
                {
                    "name": "Fabien Potencier",
                    "email": "fabien@symfony.com"
                },
                {
                    "name": "Symfony Community",
                    "homepage": "https://symfony.com/contributors"
                }
            ],
            "description": "Defines an object-oriented layer for the HTTP specification",
            "homepage": "https://symfony.com",
            "support": {
                "source": "https://github.com/symfony/http-foundation/tree/v6.4.23"
            },
            "funding": [
                {
                    "url": "https://symfony.com/sponsor",
                    "type": "custom"
                },
                {
                    "url": "https://github.com/fabpot",
                    "type": "github"
                },
                {
                    "url": "https://tidelift.com/funding/github/packagist/symfony/symfony",
                    "type": "tidelift"
                }
            ],
            "time": "2025-05-26T09:17:58+00:00"
        },
        {
            "name": "symfony/http-kernel",
            "version": "v6.4.23",
            "source": {
                "type": "git",
                "url": "https://github.com/symfony/http-kernel.git",
                "reference": "2bb2cba685aabd859f22cf6946554e8e7f3c329a"
            },
            "dist": {
                "type": "zip",
                "url": "https://api.github.com/repos/symfony/http-kernel/zipball/2bb2cba685aabd859f22cf6946554e8e7f3c329a",
                "reference": "2bb2cba685aabd859f22cf6946554e8e7f3c329a",
                "shasum": ""
            },
            "require": {
                "php": ">=8.1",
                "psr/log": "^1|^2|^3",
                "symfony/deprecation-contracts": "^2.5|^3",
                "symfony/error-handler": "^6.4|^7.0",
                "symfony/event-dispatcher": "^5.4|^6.0|^7.0",
                "symfony/http-foundation": "^6.4|^7.0",
                "symfony/polyfill-ctype": "^1.8"
            },
            "conflict": {
                "symfony/browser-kit": "<5.4",
                "symfony/cache": "<5.4",
                "symfony/config": "<6.1",
                "symfony/console": "<5.4",
                "symfony/dependency-injection": "<6.4",
                "symfony/doctrine-bridge": "<5.4",
                "symfony/form": "<5.4",
                "symfony/http-client": "<5.4",
                "symfony/http-client-contracts": "<2.5",
                "symfony/mailer": "<5.4",
                "symfony/messenger": "<5.4",
                "symfony/translation": "<5.4",
                "symfony/translation-contracts": "<2.5",
                "symfony/twig-bridge": "<5.4",
                "symfony/validator": "<6.4",
                "symfony/var-dumper": "<6.3",
                "twig/twig": "<2.13"
            },
            "provide": {
                "psr/log-implementation": "1.0|2.0|3.0"
            },
            "require-dev": {
                "psr/cache": "^1.0|^2.0|^3.0",
                "symfony/browser-kit": "^5.4|^6.0|^7.0",
                "symfony/clock": "^6.2|^7.0",
                "symfony/config": "^6.1|^7.0",
                "symfony/console": "^5.4|^6.0|^7.0",
                "symfony/css-selector": "^5.4|^6.0|^7.0",
                "symfony/dependency-injection": "^6.4|^7.0",
                "symfony/dom-crawler": "^5.4|^6.0|^7.0",
                "symfony/expression-language": "^5.4|^6.0|^7.0",
                "symfony/finder": "^5.4|^6.0|^7.0",
                "symfony/http-client-contracts": "^2.5|^3",
                "symfony/process": "^5.4|^6.0|^7.0",
                "symfony/property-access": "^5.4.5|^6.0.5|^7.0",
                "symfony/routing": "^5.4|^6.0|^7.0",
                "symfony/serializer": "^6.4.4|^7.0.4",
                "symfony/stopwatch": "^5.4|^6.0|^7.0",
                "symfony/translation": "^5.4|^6.0|^7.0",
                "symfony/translation-contracts": "^2.5|^3",
                "symfony/uid": "^5.4|^6.0|^7.0",
                "symfony/validator": "^6.4|^7.0",
                "symfony/var-dumper": "^5.4|^6.4|^7.0",
                "symfony/var-exporter": "^6.2|^7.0",
                "twig/twig": "^2.13|^3.0.4"
            },
            "type": "library",
            "autoload": {
                "psr-4": {
                    "Symfony\\Component\\HttpKernel\\": ""
                },
                "exclude-from-classmap": [
                    "/Tests/"
                ]
            },
            "notification-url": "https://packagist.org/downloads/",
            "license": [
                "MIT"
            ],
            "authors": [
                {
                    "name": "Fabien Potencier",
                    "email": "fabien@symfony.com"
                },
                {
                    "name": "Symfony Community",
                    "homepage": "https://symfony.com/contributors"
                }
            ],
            "description": "Provides a structured process for converting a Request into a Response",
            "homepage": "https://symfony.com",
            "support": {
                "source": "https://github.com/symfony/http-kernel/tree/v6.4.23"
            },
            "funding": [
                {
                    "url": "https://symfony.com/sponsor",
                    "type": "custom"
                },
                {
                    "url": "https://github.com/fabpot",
                    "type": "github"
                },
                {
                    "url": "https://tidelift.com/funding/github/packagist/symfony/symfony",
                    "type": "tidelift"
                }
            ],
            "time": "2025-06-28T08:14:51+00:00"
        },
        {
            "name": "symfony/mailer",
            "version": "v6.4.23",
            "source": {
                "type": "git",
                "url": "https://github.com/symfony/mailer.git",
                "reference": "a480322ddf8e54de262c9bca31fdcbe26b553de5"
            },
            "dist": {
                "type": "zip",
                "url": "https://api.github.com/repos/symfony/mailer/zipball/a480322ddf8e54de262c9bca31fdcbe26b553de5",
                "reference": "a480322ddf8e54de262c9bca31fdcbe26b553de5",
                "shasum": ""
            },
            "require": {
                "egulias/email-validator": "^2.1.10|^3|^4",
                "php": ">=8.1",
                "psr/event-dispatcher": "^1",
                "psr/log": "^1|^2|^3",
                "symfony/event-dispatcher": "^5.4|^6.0|^7.0",
                "symfony/mime": "^6.2|^7.0",
                "symfony/service-contracts": "^2.5|^3"
            },
            "conflict": {
                "symfony/http-client-contracts": "<2.5",
                "symfony/http-kernel": "<5.4",
                "symfony/messenger": "<6.2",
                "symfony/mime": "<6.2",
                "symfony/twig-bridge": "<6.2.1"
            },
            "require-dev": {
                "symfony/console": "^5.4|^6.0|^7.0",
                "symfony/http-client": "^5.4|^6.0|^7.0",
                "symfony/messenger": "^6.2|^7.0",
                "symfony/twig-bridge": "^6.2|^7.0"
            },
            "type": "library",
            "autoload": {
                "psr-4": {
                    "Symfony\\Component\\Mailer\\": ""
                },
                "exclude-from-classmap": [
                    "/Tests/"
                ]
            },
            "notification-url": "https://packagist.org/downloads/",
            "license": [
                "MIT"
            ],
            "authors": [
                {
                    "name": "Fabien Potencier",
                    "email": "fabien@symfony.com"
                },
                {
                    "name": "Symfony Community",
                    "homepage": "https://symfony.com/contributors"
                }
            ],
            "description": "Helps sending emails",
            "homepage": "https://symfony.com",
            "support": {
                "source": "https://github.com/symfony/mailer/tree/v6.4.23"
            },
            "funding": [
                {
                    "url": "https://symfony.com/sponsor",
                    "type": "custom"
                },
                {
                    "url": "https://github.com/fabpot",
                    "type": "github"
                },
                {
                    "url": "https://tidelift.com/funding/github/packagist/symfony/symfony",
                    "type": "tidelift"
                }
            ],
            "time": "2025-06-26T21:24:02+00:00"
        },
        {
            "name": "symfony/mime",
            "version": "v6.4.21",
            "source": {
                "type": "git",
                "url": "https://github.com/symfony/mime.git",
                "reference": "fec8aa5231f3904754955fad33c2db50594d22d1"
            },
            "dist": {
                "type": "zip",
                "url": "https://api.github.com/repos/symfony/mime/zipball/fec8aa5231f3904754955fad33c2db50594d22d1",
                "reference": "fec8aa5231f3904754955fad33c2db50594d22d1",
                "shasum": ""
            },
            "require": {
                "php": ">=8.1",
                "symfony/deprecation-contracts": "^2.5|^3",
                "symfony/polyfill-intl-idn": "^1.10",
                "symfony/polyfill-mbstring": "^1.0"
            },
            "conflict": {
                "egulias/email-validator": "~3.0.0",
                "phpdocumentor/reflection-docblock": "<3.2.2",
                "phpdocumentor/type-resolver": "<1.4.0",
                "symfony/mailer": "<5.4",
                "symfony/serializer": "<6.4.3|>7.0,<7.0.3"
            },
            "require-dev": {
                "egulias/email-validator": "^2.1.10|^3.1|^4",
                "league/html-to-markdown": "^5.0",
                "phpdocumentor/reflection-docblock": "^3.0|^4.0|^5.0",
                "symfony/dependency-injection": "^5.4|^6.0|^7.0",
                "symfony/process": "^5.4|^6.4|^7.0",
                "symfony/property-access": "^5.4|^6.0|^7.0",
                "symfony/property-info": "^5.4|^6.0|^7.0",
                "symfony/serializer": "^6.4.3|^7.0.3"
            },
            "type": "library",
            "autoload": {
                "psr-4": {
                    "Symfony\\Component\\Mime\\": ""
                },
                "exclude-from-classmap": [
                    "/Tests/"
                ]
            },
            "notification-url": "https://packagist.org/downloads/",
            "license": [
                "MIT"
            ],
            "authors": [
                {
                    "name": "Fabien Potencier",
                    "email": "fabien@symfony.com"
                },
                {
                    "name": "Symfony Community",
                    "homepage": "https://symfony.com/contributors"
                }
            ],
            "description": "Allows manipulating MIME messages",
            "homepage": "https://symfony.com",
            "keywords": [
                "mime",
                "mime-type"
            ],
            "support": {
                "source": "https://github.com/symfony/mime/tree/v6.4.21"
            },
            "funding": [
                {
                    "url": "https://symfony.com/sponsor",
                    "type": "custom"
                },
                {
                    "url": "https://github.com/fabpot",
                    "type": "github"
                },
                {
                    "url": "https://tidelift.com/funding/github/packagist/symfony/symfony",
                    "type": "tidelift"
                }
            ],
            "time": "2025-04-27T13:27:38+00:00"
        },
        {
            "name": "symfony/polyfill-ctype",
            "version": "v1.32.0",
            "source": {
                "type": "git",
                "url": "https://github.com/symfony/polyfill-ctype.git",
                "reference": "a3cc8b044a6ea513310cbd48ef7333b384945638"
            },
            "dist": {
                "type": "zip",
                "url": "https://api.github.com/repos/symfony/polyfill-ctype/zipball/a3cc8b044a6ea513310cbd48ef7333b384945638",
                "reference": "a3cc8b044a6ea513310cbd48ef7333b384945638",
                "shasum": ""
            },
            "require": {
                "php": ">=7.2"
            },
            "provide": {
                "ext-ctype": "*"
            },
            "suggest": {
                "ext-ctype": "For best performance"
            },
            "type": "library",
            "extra": {
                "thanks": {
                    "url": "https://github.com/symfony/polyfill",
                    "name": "symfony/polyfill"
                }
            },
            "autoload": {
                "files": [
                    "bootstrap.php"
                ],
                "psr-4": {
                    "Symfony\\Polyfill\\Ctype\\": ""
                }
            },
            "notification-url": "https://packagist.org/downloads/",
            "license": [
                "MIT"
            ],
            "authors": [
                {
                    "name": "Gert de Pagter",
                    "email": "BackEndTea@gmail.com"
                },
                {
                    "name": "Symfony Community",
                    "homepage": "https://symfony.com/contributors"
                }
            ],
            "description": "Symfony polyfill for ctype functions",
            "homepage": "https://symfony.com",
            "keywords": [
                "compatibility",
                "ctype",
                "polyfill",
                "portable"
            ],
            "support": {
                "source": "https://github.com/symfony/polyfill-ctype/tree/v1.32.0"
            },
            "funding": [
                {
                    "url": "https://symfony.com/sponsor",
                    "type": "custom"
                },
                {
                    "url": "https://github.com/fabpot",
                    "type": "github"
                },
                {
                    "url": "https://tidelift.com/funding/github/packagist/symfony/symfony",
                    "type": "tidelift"
                }
            ],
            "time": "2024-09-09T11:45:10+00:00"
        },
        {
            "name": "symfony/polyfill-intl-grapheme",
            "version": "v1.32.0",
            "source": {
                "type": "git",
                "url": "https://github.com/symfony/polyfill-intl-grapheme.git",
                "reference": "b9123926e3b7bc2f98c02ad54f6a4b02b91a8abe"
            },
            "dist": {
                "type": "zip",
                "url": "https://api.github.com/repos/symfony/polyfill-intl-grapheme/zipball/b9123926e3b7bc2f98c02ad54f6a4b02b91a8abe",
                "reference": "b9123926e3b7bc2f98c02ad54f6a4b02b91a8abe",
                "shasum": ""
            },
            "require": {
                "php": ">=7.2"
            },
            "suggest": {
                "ext-intl": "For best performance"
            },
            "type": "library",
            "extra": {
                "thanks": {
                    "url": "https://github.com/symfony/polyfill",
                    "name": "symfony/polyfill"
                }
            },
            "autoload": {
                "files": [
                    "bootstrap.php"
                ],
                "psr-4": {
                    "Symfony\\Polyfill\\Intl\\Grapheme\\": ""
                }
            },
            "notification-url": "https://packagist.org/downloads/",
            "license": [
                "MIT"
            ],
            "authors": [
                {
                    "name": "Nicolas Grekas",
                    "email": "p@tchwork.com"
                },
                {
                    "name": "Symfony Community",
                    "homepage": "https://symfony.com/contributors"
                }
            ],
            "description": "Symfony polyfill for intl's grapheme_* functions",
            "homepage": "https://symfony.com",
            "keywords": [
                "compatibility",
                "grapheme",
                "intl",
                "polyfill",
                "portable",
                "shim"
            ],
            "support": {
                "source": "https://github.com/symfony/polyfill-intl-grapheme/tree/v1.32.0"
            },
            "funding": [
                {
                    "url": "https://symfony.com/sponsor",
                    "type": "custom"
                },
                {
                    "url": "https://github.com/fabpot",
                    "type": "github"
                },
                {
                    "url": "https://tidelift.com/funding/github/packagist/symfony/symfony",
                    "type": "tidelift"
                }
            ],
            "time": "2024-09-09T11:45:10+00:00"
        },
        {
            "name": "symfony/polyfill-intl-idn",
            "version": "v1.32.0",
            "source": {
                "type": "git",
                "url": "https://github.com/symfony/polyfill-intl-idn.git",
                "reference": "9614ac4d8061dc257ecc64cba1b140873dce8ad3"
            },
            "dist": {
                "type": "zip",
                "url": "https://api.github.com/repos/symfony/polyfill-intl-idn/zipball/9614ac4d8061dc257ecc64cba1b140873dce8ad3",
                "reference": "9614ac4d8061dc257ecc64cba1b140873dce8ad3",
                "shasum": ""
            },
            "require": {
                "php": ">=7.2",
                "symfony/polyfill-intl-normalizer": "^1.10"
            },
            "suggest": {
                "ext-intl": "For best performance"
            },
            "type": "library",
            "extra": {
                "thanks": {
                    "url": "https://github.com/symfony/polyfill",
                    "name": "symfony/polyfill"
                }
            },
            "autoload": {
                "files": [
                    "bootstrap.php"
                ],
                "psr-4": {
                    "Symfony\\Polyfill\\Intl\\Idn\\": ""
                }
            },
            "notification-url": "https://packagist.org/downloads/",
            "license": [
                "MIT"
            ],
            "authors": [
                {
                    "name": "Laurent Bassin",
                    "email": "laurent@bassin.info"
                },
                {
                    "name": "Trevor Rowbotham",
                    "email": "trevor.rowbotham@pm.me"
                },
                {
                    "name": "Symfony Community",
                    "homepage": "https://symfony.com/contributors"
                }
            ],
            "description": "Symfony polyfill for intl's idn_to_ascii and idn_to_utf8 functions",
            "homepage": "https://symfony.com",
            "keywords": [
                "compatibility",
                "idn",
                "intl",
                "polyfill",
                "portable",
                "shim"
            ],
            "support": {
                "source": "https://github.com/symfony/polyfill-intl-idn/tree/v1.32.0"
            },
            "funding": [
                {
                    "url": "https://symfony.com/sponsor",
                    "type": "custom"
                },
                {
                    "url": "https://github.com/fabpot",
                    "type": "github"
                },
                {
                    "url": "https://tidelift.com/funding/github/packagist/symfony/symfony",
                    "type": "tidelift"
                }
            ],
            "time": "2024-09-10T14:38:51+00:00"
        },
        {
            "name": "symfony/polyfill-intl-normalizer",
            "version": "v1.32.0",
            "source": {
                "type": "git",
                "url": "https://github.com/symfony/polyfill-intl-normalizer.git",
                "reference": "3833d7255cc303546435cb650316bff708a1c75c"
            },
            "dist": {
                "type": "zip",
                "url": "https://api.github.com/repos/symfony/polyfill-intl-normalizer/zipball/3833d7255cc303546435cb650316bff708a1c75c",
                "reference": "3833d7255cc303546435cb650316bff708a1c75c",
                "shasum": ""
            },
            "require": {
                "php": ">=7.2"
            },
            "suggest": {
                "ext-intl": "For best performance"
            },
            "type": "library",
            "extra": {
                "thanks": {
                    "url": "https://github.com/symfony/polyfill",
                    "name": "symfony/polyfill"
                }
            },
            "autoload": {
                "files": [
                    "bootstrap.php"
                ],
                "psr-4": {
                    "Symfony\\Polyfill\\Intl\\Normalizer\\": ""
                },
                "classmap": [
                    "Resources/stubs"
                ]
            },
            "notification-url": "https://packagist.org/downloads/",
            "license": [
                "MIT"
            ],
            "authors": [
                {
                    "name": "Nicolas Grekas",
                    "email": "p@tchwork.com"
                },
                {
                    "name": "Symfony Community",
                    "homepage": "https://symfony.com/contributors"
                }
            ],
            "description": "Symfony polyfill for intl's Normalizer class and related functions",
            "homepage": "https://symfony.com",
            "keywords": [
                "compatibility",
                "intl",
                "normalizer",
                "polyfill",
                "portable",
                "shim"
            ],
            "support": {
                "source": "https://github.com/symfony/polyfill-intl-normalizer/tree/v1.32.0"
            },
            "funding": [
                {
                    "url": "https://symfony.com/sponsor",
                    "type": "custom"
                },
                {
                    "url": "https://github.com/fabpot",
                    "type": "github"
                },
                {
                    "url": "https://tidelift.com/funding/github/packagist/symfony/symfony",
                    "type": "tidelift"
                }
            ],
            "time": "2024-09-09T11:45:10+00:00"
        },
        {
            "name": "symfony/polyfill-mbstring",
            "version": "v1.32.0",
            "source": {
                "type": "git",
                "url": "https://github.com/symfony/polyfill-mbstring.git",
                "reference": "6d857f4d76bd4b343eac26d6b539585d2bc56493"
            },
            "dist": {
                "type": "zip",
                "url": "https://api.github.com/repos/symfony/polyfill-mbstring/zipball/6d857f4d76bd4b343eac26d6b539585d2bc56493",
                "reference": "6d857f4d76bd4b343eac26d6b539585d2bc56493",
                "shasum": ""
            },
            "require": {
                "ext-iconv": "*",
                "php": ">=7.2"
            },
            "provide": {
                "ext-mbstring": "*"
            },
            "suggest": {
                "ext-mbstring": "For best performance"
            },
            "type": "library",
            "extra": {
                "thanks": {
                    "url": "https://github.com/symfony/polyfill",
                    "name": "symfony/polyfill"
                }
            },
            "autoload": {
                "files": [
                    "bootstrap.php"
                ],
                "psr-4": {
                    "Symfony\\Polyfill\\Mbstring\\": ""
                }
            },
            "notification-url": "https://packagist.org/downloads/",
            "license": [
                "MIT"
            ],
            "authors": [
                {
                    "name": "Nicolas Grekas",
                    "email": "p@tchwork.com"
                },
                {
                    "name": "Symfony Community",
                    "homepage": "https://symfony.com/contributors"
                }
            ],
            "description": "Symfony polyfill for the Mbstring extension",
            "homepage": "https://symfony.com",
            "keywords": [
                "compatibility",
                "mbstring",
                "polyfill",
                "portable",
                "shim"
            ],
            "support": {
                "source": "https://github.com/symfony/polyfill-mbstring/tree/v1.32.0"
            },
            "funding": [
                {
                    "url": "https://symfony.com/sponsor",
                    "type": "custom"
                },
                {
                    "url": "https://github.com/fabpot",
                    "type": "github"
                },
                {
                    "url": "https://tidelift.com/funding/github/packagist/symfony/symfony",
                    "type": "tidelift"
                }
            ],
            "time": "2024-12-23T08:48:59+00:00"
        },
        {
            "name": "symfony/polyfill-php80",
            "version": "v1.32.0",
            "source": {
                "type": "git",
                "url": "https://github.com/symfony/polyfill-php80.git",
                "reference": "0cc9dd0f17f61d8131e7df6b84bd344899fe2608"
            },
            "dist": {
                "type": "zip",
                "url": "https://api.github.com/repos/symfony/polyfill-php80/zipball/0cc9dd0f17f61d8131e7df6b84bd344899fe2608",
                "reference": "0cc9dd0f17f61d8131e7df6b84bd344899fe2608",
                "shasum": ""
            },
            "require": {
                "php": ">=7.2"
            },
            "type": "library",
            "extra": {
                "thanks": {
                    "url": "https://github.com/symfony/polyfill",
                    "name": "symfony/polyfill"
                }
            },
            "autoload": {
                "files": [
                    "bootstrap.php"
                ],
                "psr-4": {
                    "Symfony\\Polyfill\\Php80\\": ""
                },
                "classmap": [
                    "Resources/stubs"
                ]
            },
            "notification-url": "https://packagist.org/downloads/",
            "license": [
                "MIT"
            ],
            "authors": [
                {
                    "name": "Ion Bazan",
                    "email": "ion.bazan@gmail.com"
                },
                {
                    "name": "Nicolas Grekas",
                    "email": "p@tchwork.com"
                },
                {
                    "name": "Symfony Community",
                    "homepage": "https://symfony.com/contributors"
                }
            ],
            "description": "Symfony polyfill backporting some PHP 8.0+ features to lower PHP versions",
            "homepage": "https://symfony.com",
            "keywords": [
                "compatibility",
                "polyfill",
                "portable",
                "shim"
            ],
            "support": {
                "source": "https://github.com/symfony/polyfill-php80/tree/v1.32.0"
            },
            "funding": [
                {
                    "url": "https://symfony.com/sponsor",
                    "type": "custom"
                },
                {
                    "url": "https://github.com/fabpot",
                    "type": "github"
                },
                {
                    "url": "https://tidelift.com/funding/github/packagist/symfony/symfony",
                    "type": "tidelift"
                }
            ],
            "time": "2025-01-02T08:10:11+00:00"
        },
        {
            "name": "symfony/polyfill-php83",
            "version": "v1.32.0",
            "source": {
                "type": "git",
                "url": "https://github.com/symfony/polyfill-php83.git",
                "reference": "2fb86d65e2d424369ad2905e83b236a8805ba491"
            },
            "dist": {
                "type": "zip",
                "url": "https://api.github.com/repos/symfony/polyfill-php83/zipball/2fb86d65e2d424369ad2905e83b236a8805ba491",
                "reference": "2fb86d65e2d424369ad2905e83b236a8805ba491",
                "shasum": ""
            },
            "require": {
                "php": ">=7.2"
            },
            "type": "library",
            "extra": {
                "thanks": {
                    "url": "https://github.com/symfony/polyfill",
                    "name": "symfony/polyfill"
                }
            },
            "autoload": {
                "files": [
                    "bootstrap.php"
                ],
                "psr-4": {
                    "Symfony\\Polyfill\\Php83\\": ""
                },
                "classmap": [
                    "Resources/stubs"
                ]
            },
            "notification-url": "https://packagist.org/downloads/",
            "license": [
                "MIT"
            ],
            "authors": [
                {
                    "name": "Nicolas Grekas",
                    "email": "p@tchwork.com"
                },
                {
                    "name": "Symfony Community",
                    "homepage": "https://symfony.com/contributors"
                }
            ],
            "description": "Symfony polyfill backporting some PHP 8.3+ features to lower PHP versions",
            "homepage": "https://symfony.com",
            "keywords": [
                "compatibility",
                "polyfill",
                "portable",
                "shim"
            ],
            "support": {
                "source": "https://github.com/symfony/polyfill-php83/tree/v1.32.0"
            },
            "funding": [
                {
                    "url": "https://symfony.com/sponsor",
                    "type": "custom"
                },
                {
                    "url": "https://github.com/fabpot",
                    "type": "github"
                },
                {
                    "url": "https://tidelift.com/funding/github/packagist/symfony/symfony",
                    "type": "tidelift"
                }
            ],
            "time": "2024-09-09T11:45:10+00:00"
        },
        {
            "name": "symfony/polyfill-uuid",
            "version": "v1.32.0",
            "source": {
                "type": "git",
                "url": "https://github.com/symfony/polyfill-uuid.git",
                "reference": "21533be36c24be3f4b1669c4725c7d1d2bab4ae2"
            },
            "dist": {
                "type": "zip",
                "url": "https://api.github.com/repos/symfony/polyfill-uuid/zipball/21533be36c24be3f4b1669c4725c7d1d2bab4ae2",
                "reference": "21533be36c24be3f4b1669c4725c7d1d2bab4ae2",
                "shasum": ""
            },
            "require": {
                "php": ">=7.2"
            },
            "provide": {
                "ext-uuid": "*"
            },
            "suggest": {
                "ext-uuid": "For best performance"
            },
            "type": "library",
            "extra": {
                "thanks": {
                    "url": "https://github.com/symfony/polyfill",
                    "name": "symfony/polyfill"
                }
            },
            "autoload": {
                "files": [
                    "bootstrap.php"
                ],
                "psr-4": {
                    "Symfony\\Polyfill\\Uuid\\": ""
                }
            },
            "notification-url": "https://packagist.org/downloads/",
            "license": [
                "MIT"
            ],
            "authors": [
                {
                    "name": "Grégoire Pineau",
                    "email": "lyrixx@lyrixx.info"
                },
                {
                    "name": "Symfony Community",
                    "homepage": "https://symfony.com/contributors"
                }
            ],
            "description": "Symfony polyfill for uuid functions",
            "homepage": "https://symfony.com",
            "keywords": [
                "compatibility",
                "polyfill",
                "portable",
                "uuid"
            ],
            "support": {
                "source": "https://github.com/symfony/polyfill-uuid/tree/v1.32.0"
            },
            "funding": [
                {
                    "url": "https://symfony.com/sponsor",
                    "type": "custom"
                },
                {
                    "url": "https://github.com/fabpot",
                    "type": "github"
                },
                {
                    "url": "https://tidelift.com/funding/github/packagist/symfony/symfony",
                    "type": "tidelift"
                }
            ],
            "time": "2024-09-09T11:45:10+00:00"
        },
        {
            "name": "symfony/process",
            "version": "v6.4.20",
            "source": {
                "type": "git",
                "url": "https://github.com/symfony/process.git",
                "reference": "e2a61c16af36c9a07e5c9906498b73e091949a20"
            },
            "dist": {
                "type": "zip",
                "url": "https://api.github.com/repos/symfony/process/zipball/e2a61c16af36c9a07e5c9906498b73e091949a20",
                "reference": "e2a61c16af36c9a07e5c9906498b73e091949a20",
                "shasum": ""
            },
            "require": {
                "php": ">=8.1"
            },
            "type": "library",
            "autoload": {
                "psr-4": {
                    "Symfony\\Component\\Process\\": ""
                },
                "exclude-from-classmap": [
                    "/Tests/"
                ]
            },
            "notification-url": "https://packagist.org/downloads/",
            "license": [
                "MIT"
            ],
            "authors": [
                {
                    "name": "Fabien Potencier",
                    "email": "fabien@symfony.com"
                },
                {
                    "name": "Symfony Community",
                    "homepage": "https://symfony.com/contributors"
                }
            ],
            "description": "Executes commands in sub-processes",
            "homepage": "https://symfony.com",
            "support": {
                "source": "https://github.com/symfony/process/tree/v6.4.20"
            },
            "funding": [
                {
                    "url": "https://symfony.com/sponsor",
                    "type": "custom"
                },
                {
                    "url": "https://github.com/fabpot",
                    "type": "github"
                },
                {
                    "url": "https://tidelift.com/funding/github/packagist/symfony/symfony",
                    "type": "tidelift"
                }
            ],
            "time": "2025-03-10T17:11:00+00:00"
        },
        {
            "name": "symfony/routing",
            "version": "v6.4.22",
            "source": {
                "type": "git",
                "url": "https://github.com/symfony/routing.git",
                "reference": "1f5234e8457164a3a0038a4c0a4ba27876a9c670"
            },
            "dist": {
                "type": "zip",
                "url": "https://api.github.com/repos/symfony/routing/zipball/1f5234e8457164a3a0038a4c0a4ba27876a9c670",
                "reference": "1f5234e8457164a3a0038a4c0a4ba27876a9c670",
                "shasum": ""
            },
            "require": {
                "php": ">=8.1",
                "symfony/deprecation-contracts": "^2.5|^3"
            },
            "conflict": {
                "doctrine/annotations": "<1.12",
                "symfony/config": "<6.2",
                "symfony/dependency-injection": "<5.4",
                "symfony/yaml": "<5.4"
            },
            "require-dev": {
                "doctrine/annotations": "^1.12|^2",
                "psr/log": "^1|^2|^3",
                "symfony/config": "^6.2|^7.0",
                "symfony/dependency-injection": "^5.4|^6.0|^7.0",
                "symfony/expression-language": "^5.4|^6.0|^7.0",
                "symfony/http-foundation": "^5.4|^6.0|^7.0",
                "symfony/yaml": "^5.4|^6.0|^7.0"
            },
            "type": "library",
            "autoload": {
                "psr-4": {
                    "Symfony\\Component\\Routing\\": ""
                },
                "exclude-from-classmap": [
                    "/Tests/"
                ]
            },
            "notification-url": "https://packagist.org/downloads/",
            "license": [
                "MIT"
            ],
            "authors": [
                {
                    "name": "Fabien Potencier",
                    "email": "fabien@symfony.com"
                },
                {
                    "name": "Symfony Community",
                    "homepage": "https://symfony.com/contributors"
                }
            ],
            "description": "Maps an HTTP request to a set of configuration variables",
            "homepage": "https://symfony.com",
            "keywords": [
                "router",
                "routing",
                "uri",
                "url"
            ],
            "support": {
                "source": "https://github.com/symfony/routing/tree/v6.4.22"
            },
            "funding": [
                {
                    "url": "https://symfony.com/sponsor",
                    "type": "custom"
                },
                {
                    "url": "https://github.com/fabpot",
                    "type": "github"
                },
                {
                    "url": "https://tidelift.com/funding/github/packagist/symfony/symfony",
                    "type": "tidelift"
                }
            ],
            "time": "2025-04-27T16:08:38+00:00"
        },
        {
            "name": "symfony/service-contracts",
            "version": "v3.6.0",
            "source": {
                "type": "git",
                "url": "https://github.com/symfony/service-contracts.git",
                "reference": "f021b05a130d35510bd6b25fe9053c2a8a15d5d4"
            },
            "dist": {
                "type": "zip",
                "url": "https://api.github.com/repos/symfony/service-contracts/zipball/f021b05a130d35510bd6b25fe9053c2a8a15d5d4",
                "reference": "f021b05a130d35510bd6b25fe9053c2a8a15d5d4",
                "shasum": ""
            },
            "require": {
                "php": ">=8.1",
                "psr/container": "^1.1|^2.0",
                "symfony/deprecation-contracts": "^2.5|^3"
            },
            "conflict": {
                "ext-psr": "<1.1|>=2"
            },
            "type": "library",
            "extra": {
                "thanks": {
                    "url": "https://github.com/symfony/contracts",
                    "name": "symfony/contracts"
                },
                "branch-alias": {
                    "dev-main": "3.6-dev"
                }
            },
            "autoload": {
                "psr-4": {
                    "Symfony\\Contracts\\Service\\": ""
                },
                "exclude-from-classmap": [
                    "/Test/"
                ]
            },
            "notification-url": "https://packagist.org/downloads/",
            "license": [
                "MIT"
            ],
            "authors": [
                {
                    "name": "Nicolas Grekas",
                    "email": "p@tchwork.com"
                },
                {
                    "name": "Symfony Community",
                    "homepage": "https://symfony.com/contributors"
                }
            ],
            "description": "Generic abstractions related to writing services",
            "homepage": "https://symfony.com",
            "keywords": [
                "abstractions",
                "contracts",
                "decoupling",
                "interfaces",
                "interoperability",
                "standards"
            ],
            "support": {
                "source": "https://github.com/symfony/service-contracts/tree/v3.6.0"
            },
            "funding": [
                {
                    "url": "https://symfony.com/sponsor",
                    "type": "custom"
                },
                {
                    "url": "https://github.com/fabpot",
                    "type": "github"
                },
                {
                    "url": "https://tidelift.com/funding/github/packagist/symfony/symfony",
                    "type": "tidelift"
                }
            ],
            "time": "2025-04-25T09:37:31+00:00"
        },
        {
            "name": "symfony/string",
            "version": "v6.4.21",
            "source": {
                "type": "git",
                "url": "https://github.com/symfony/string.git",
                "reference": "73e2c6966a5aef1d4892873ed5322245295370c6"
            },
            "dist": {
                "type": "zip",
                "url": "https://api.github.com/repos/symfony/string/zipball/73e2c6966a5aef1d4892873ed5322245295370c6",
                "reference": "73e2c6966a5aef1d4892873ed5322245295370c6",
                "shasum": ""
            },
            "require": {
                "php": ">=8.1",
                "symfony/polyfill-ctype": "~1.8",
                "symfony/polyfill-intl-grapheme": "~1.0",
                "symfony/polyfill-intl-normalizer": "~1.0",
                "symfony/polyfill-mbstring": "~1.0"
            },
            "conflict": {
                "symfony/translation-contracts": "<2.5"
            },
            "require-dev": {
                "symfony/error-handler": "^5.4|^6.0|^7.0",
                "symfony/http-client": "^5.4|^6.0|^7.0",
                "symfony/intl": "^6.2|^7.0",
                "symfony/translation-contracts": "^2.5|^3.0",
                "symfony/var-exporter": "^5.4|^6.0|^7.0"
            },
            "type": "library",
            "autoload": {
                "files": [
                    "Resources/functions.php"
                ],
                "psr-4": {
                    "Symfony\\Component\\String\\": ""
                },
                "exclude-from-classmap": [
                    "/Tests/"
                ]
            },
            "notification-url": "https://packagist.org/downloads/",
            "license": [
                "MIT"
            ],
            "authors": [
                {
                    "name": "Nicolas Grekas",
                    "email": "p@tchwork.com"
                },
                {
                    "name": "Symfony Community",
                    "homepage": "https://symfony.com/contributors"
                }
            ],
            "description": "Provides an object-oriented API to strings and deals with bytes, UTF-8 code points and grapheme clusters in a unified way",
            "homepage": "https://symfony.com",
            "keywords": [
                "grapheme",
                "i18n",
                "string",
                "unicode",
                "utf-8",
                "utf8"
            ],
            "support": {
                "source": "https://github.com/symfony/string/tree/v6.4.21"
            },
            "funding": [
                {
                    "url": "https://symfony.com/sponsor",
                    "type": "custom"
                },
                {
                    "url": "https://github.com/fabpot",
                    "type": "github"
                },
                {
                    "url": "https://tidelift.com/funding/github/packagist/symfony/symfony",
                    "type": "tidelift"
                }
            ],
            "time": "2025-04-18T15:23:29+00:00"
        },
        {
            "name": "symfony/translation",
            "version": "v6.4.23",
            "source": {
                "type": "git",
                "url": "https://github.com/symfony/translation.git",
                "reference": "de8afa521e04a5220e9e58a1dc99971ab7cac643"
            },
            "dist": {
                "type": "zip",
                "url": "https://api.github.com/repos/symfony/translation/zipball/de8afa521e04a5220e9e58a1dc99971ab7cac643",
                "reference": "de8afa521e04a5220e9e58a1dc99971ab7cac643",
                "shasum": ""
            },
            "require": {
                "php": ">=8.1",
                "symfony/deprecation-contracts": "^2.5|^3",
                "symfony/polyfill-mbstring": "~1.0",
                "symfony/translation-contracts": "^2.5|^3.0"
            },
            "conflict": {
                "symfony/config": "<5.4",
                "symfony/console": "<5.4",
                "symfony/dependency-injection": "<5.4",
                "symfony/http-client-contracts": "<2.5",
                "symfony/http-kernel": "<5.4",
                "symfony/service-contracts": "<2.5",
                "symfony/twig-bundle": "<5.4",
                "symfony/yaml": "<5.4"
            },
            "provide": {
                "symfony/translation-implementation": "2.3|3.0"
            },
            "require-dev": {
                "nikic/php-parser": "^4.18|^5.0",
                "psr/log": "^1|^2|^3",
                "symfony/config": "^5.4|^6.0|^7.0",
                "symfony/console": "^5.4|^6.0|^7.0",
                "symfony/dependency-injection": "^5.4|^6.0|^7.0",
                "symfony/finder": "^5.4|^6.0|^7.0",
                "symfony/http-client-contracts": "^2.5|^3.0",
                "symfony/http-kernel": "^5.4|^6.0|^7.0",
                "symfony/intl": "^5.4|^6.0|^7.0",
                "symfony/polyfill-intl-icu": "^1.21",
                "symfony/routing": "^5.4|^6.0|^7.0",
                "symfony/service-contracts": "^2.5|^3",
                "symfony/yaml": "^5.4|^6.0|^7.0"
            },
            "type": "library",
            "autoload": {
                "files": [
                    "Resources/functions.php"
                ],
                "psr-4": {
                    "Symfony\\Component\\Translation\\": ""
                },
                "exclude-from-classmap": [
                    "/Tests/"
                ]
            },
            "notification-url": "https://packagist.org/downloads/",
            "license": [
                "MIT"
            ],
            "authors": [
                {
                    "name": "Fabien Potencier",
                    "email": "fabien@symfony.com"
                },
                {
                    "name": "Symfony Community",
                    "homepage": "https://symfony.com/contributors"
                }
            ],
            "description": "Provides tools to internationalize your application",
            "homepage": "https://symfony.com",
            "support": {
                "source": "https://github.com/symfony/translation/tree/v6.4.23"
            },
            "funding": [
                {
                    "url": "https://symfony.com/sponsor",
                    "type": "custom"
                },
                {
                    "url": "https://github.com/fabpot",
                    "type": "github"
                },
                {
                    "url": "https://tidelift.com/funding/github/packagist/symfony/symfony",
                    "type": "tidelift"
                }
            ],
            "time": "2025-06-26T21:24:02+00:00"
        },
        {
            "name": "symfony/translation-contracts",
            "version": "v3.6.0",
            "source": {
                "type": "git",
                "url": "https://github.com/symfony/translation-contracts.git",
                "reference": "df210c7a2573f1913b2d17cc95f90f53a73d8f7d"
            },
            "dist": {
                "type": "zip",
                "url": "https://api.github.com/repos/symfony/translation-contracts/zipball/df210c7a2573f1913b2d17cc95f90f53a73d8f7d",
                "reference": "df210c7a2573f1913b2d17cc95f90f53a73d8f7d",
                "shasum": ""
            },
            "require": {
                "php": ">=8.1"
            },
            "type": "library",
            "extra": {
                "thanks": {
                    "url": "https://github.com/symfony/contracts",
                    "name": "symfony/contracts"
                },
                "branch-alias": {
                    "dev-main": "3.6-dev"
                }
            },
            "autoload": {
                "psr-4": {
                    "Symfony\\Contracts\\Translation\\": ""
                },
                "exclude-from-classmap": [
                    "/Test/"
                ]
            },
            "notification-url": "https://packagist.org/downloads/",
            "license": [
                "MIT"
            ],
            "authors": [
                {
                    "name": "Nicolas Grekas",
                    "email": "p@tchwork.com"
                },
                {
                    "name": "Symfony Community",
                    "homepage": "https://symfony.com/contributors"
                }
            ],
            "description": "Generic abstractions related to translation",
            "homepage": "https://symfony.com",
            "keywords": [
                "abstractions",
                "contracts",
                "decoupling",
                "interfaces",
                "interoperability",
                "standards"
            ],
            "support": {
                "source": "https://github.com/symfony/translation-contracts/tree/v3.6.0"
            },
            "funding": [
                {
                    "url": "https://symfony.com/sponsor",
                    "type": "custom"
                },
                {
                    "url": "https://github.com/fabpot",
                    "type": "github"
                },
                {
                    "url": "https://tidelift.com/funding/github/packagist/symfony/symfony",
                    "type": "tidelift"
                }
            ],
            "time": "2024-09-27T08:32:26+00:00"
        },
        {
            "name": "symfony/uid",
            "version": "v6.4.23",
            "source": {
                "type": "git",
                "url": "https://github.com/symfony/uid.git",
                "reference": "9c8592da78d7ee6af52011eef593350d87e814c0"
            },
            "dist": {
                "type": "zip",
                "url": "https://api.github.com/repos/symfony/uid/zipball/9c8592da78d7ee6af52011eef593350d87e814c0",
                "reference": "9c8592da78d7ee6af52011eef593350d87e814c0",
                "shasum": ""
            },
            "require": {
                "php": ">=8.1",
                "symfony/polyfill-uuid": "^1.15"
            },
            "require-dev": {
                "symfony/console": "^5.4|^6.0|^7.0"
            },
            "type": "library",
            "autoload": {
                "psr-4": {
                    "Symfony\\Component\\Uid\\": ""
                },
                "exclude-from-classmap": [
                    "/Tests/"
                ]
            },
            "notification-url": "https://packagist.org/downloads/",
            "license": [
                "MIT"
            ],
            "authors": [
                {
                    "name": "Grégoire Pineau",
                    "email": "lyrixx@lyrixx.info"
                },
                {
                    "name": "Nicolas Grekas",
                    "email": "p@tchwork.com"
                },
                {
                    "name": "Symfony Community",
                    "homepage": "https://symfony.com/contributors"
                }
            ],
            "description": "Provides an object-oriented API to generate and represent UIDs",
            "homepage": "https://symfony.com",
            "keywords": [
                "UID",
                "ulid",
                "uuid"
            ],
            "support": {
                "source": "https://github.com/symfony/uid/tree/v6.4.23"
            },
            "funding": [
                {
                    "url": "https://symfony.com/sponsor",
                    "type": "custom"
                },
                {
                    "url": "https://github.com/fabpot",
                    "type": "github"
                },
                {
                    "url": "https://tidelift.com/funding/github/packagist/symfony/symfony",
                    "type": "tidelift"
                }
            ],
            "time": "2025-06-26T08:06:12+00:00"
        },
        {
            "name": "symfony/var-dumper",
            "version": "v6.4.23",
            "source": {
                "type": "git",
                "url": "https://github.com/symfony/var-dumper.git",
                "reference": "d55b1834cdbfcc31bc2cd7e095ba5ed9a88f6600"
            },
            "dist": {
                "type": "zip",
                "url": "https://api.github.com/repos/symfony/var-dumper/zipball/d55b1834cdbfcc31bc2cd7e095ba5ed9a88f6600",
                "reference": "d55b1834cdbfcc31bc2cd7e095ba5ed9a88f6600",
                "shasum": ""
            },
            "require": {
                "php": ">=8.1",
                "symfony/deprecation-contracts": "^2.5|^3",
                "symfony/polyfill-mbstring": "~1.0"
            },
            "conflict": {
                "symfony/console": "<5.4"
            },
            "require-dev": {
                "ext-iconv": "*",
                "symfony/console": "^5.4|^6.0|^7.0",
                "symfony/error-handler": "^6.3|^7.0",
                "symfony/http-kernel": "^5.4|^6.0|^7.0",
                "symfony/process": "^5.4|^6.0|^7.0",
                "symfony/uid": "^5.4|^6.0|^7.0",
                "twig/twig": "^2.13|^3.0.4"
            },
            "bin": [
                "Resources/bin/var-dump-server"
            ],
            "type": "library",
            "autoload": {
                "files": [
                    "Resources/functions/dump.php"
                ],
                "psr-4": {
                    "Symfony\\Component\\VarDumper\\": ""
                },
                "exclude-from-classmap": [
                    "/Tests/"
                ]
            },
            "notification-url": "https://packagist.org/downloads/",
            "license": [
                "MIT"
            ],
            "authors": [
                {
                    "name": "Nicolas Grekas",
                    "email": "p@tchwork.com"
                },
                {
                    "name": "Symfony Community",
                    "homepage": "https://symfony.com/contributors"
                }
            ],
            "description": "Provides mechanisms for walking through any arbitrary PHP variable",
            "homepage": "https://symfony.com",
            "keywords": [
                "debug",
                "dump"
            ],
            "support": {
                "source": "https://github.com/symfony/var-dumper/tree/v6.4.23"
            },
            "funding": [
                {
                    "url": "https://symfony.com/sponsor",
                    "type": "custom"
                },
                {
                    "url": "https://github.com/fabpot",
                    "type": "github"
                },
                {
                    "url": "https://tidelift.com/funding/github/packagist/symfony/symfony",
                    "type": "tidelift"
                }
            ],
            "time": "2025-06-27T15:05:27+00:00"
        },
        {
            "name": "tijsverkoyen/css-to-inline-styles",
            "version": "v2.3.0",
            "source": {
                "type": "git",
                "url": "https://github.com/tijsverkoyen/CssToInlineStyles.git",
                "reference": "0d72ac1c00084279c1816675284073c5a337c20d"
            },
            "dist": {
                "type": "zip",
                "url": "https://api.github.com/repos/tijsverkoyen/CssToInlineStyles/zipball/0d72ac1c00084279c1816675284073c5a337c20d",
                "reference": "0d72ac1c00084279c1816675284073c5a337c20d",
                "shasum": ""
            },
            "require": {
                "ext-dom": "*",
                "ext-libxml": "*",
                "php": "^7.4 || ^8.0",
                "symfony/css-selector": "^5.4 || ^6.0 || ^7.0"
            },
            "require-dev": {
                "phpstan/phpstan": "^2.0",
                "phpstan/phpstan-phpunit": "^2.0",
                "phpunit/phpunit": "^8.5.21 || ^9.5.10"
            },
            "type": "library",
            "extra": {
                "branch-alias": {
                    "dev-master": "2.x-dev"
                }
            },
            "autoload": {
                "psr-4": {
                    "TijsVerkoyen\\CssToInlineStyles\\": "src"
                }
            },
            "notification-url": "https://packagist.org/downloads/",
            "license": [
                "BSD-3-Clause"
            ],
            "authors": [
                {
                    "name": "Tijs Verkoyen",
                    "email": "css_to_inline_styles@verkoyen.eu",
                    "role": "Developer"
                }
            ],
            "description": "CssToInlineStyles is a class that enables you to convert HTML-pages/files into HTML-pages/files with inline styles. This is very useful when you're sending emails.",
            "homepage": "https://github.com/tijsverkoyen/CssToInlineStyles",
            "support": {
                "issues": "https://github.com/tijsverkoyen/CssToInlineStyles/issues",
                "source": "https://github.com/tijsverkoyen/CssToInlineStyles/tree/v2.3.0"
            },
            "time": "2024-12-21T16:25:41+00:00"
        },
        {
            "name": "vlucas/phpdotenv",
            "version": "v5.6.2",
            "source": {
                "type": "git",
                "url": "https://github.com/vlucas/phpdotenv.git",
                "reference": "24ac4c74f91ee2c193fa1aaa5c249cb0822809af"
            },
            "dist": {
                "type": "zip",
                "url": "https://api.github.com/repos/vlucas/phpdotenv/zipball/24ac4c74f91ee2c193fa1aaa5c249cb0822809af",
                "reference": "24ac4c74f91ee2c193fa1aaa5c249cb0822809af",
                "shasum": ""
            },
            "require": {
                "ext-pcre": "*",
                "graham-campbell/result-type": "^1.1.3",
                "php": "^7.2.5 || ^8.0",
                "phpoption/phpoption": "^1.9.3",
                "symfony/polyfill-ctype": "^1.24",
                "symfony/polyfill-mbstring": "^1.24",
                "symfony/polyfill-php80": "^1.24"
            },
            "require-dev": {
                "bamarni/composer-bin-plugin": "^1.8.2",
                "ext-filter": "*",
                "phpunit/phpunit": "^8.5.34 || ^9.6.13 || ^10.4.2"
            },
            "suggest": {
                "ext-filter": "Required to use the boolean validator."
            },
            "type": "library",
            "extra": {
                "bamarni-bin": {
                    "bin-links": true,
                    "forward-command": false
                },
                "branch-alias": {
                    "dev-master": "5.6-dev"
                }
            },
            "autoload": {
                "psr-4": {
                    "Dotenv\\": "src/"
                }
            },
            "notification-url": "https://packagist.org/downloads/",
            "license": [
                "BSD-3-Clause"
            ],
            "authors": [
                {
                    "name": "Graham Campbell",
                    "email": "hello@gjcampbell.co.uk",
                    "homepage": "https://github.com/GrahamCampbell"
                },
                {
                    "name": "Vance Lucas",
                    "email": "vance@vancelucas.com",
                    "homepage": "https://github.com/vlucas"
                }
            ],
            "description": "Loads environment variables from `.env` to `getenv()`, `$_ENV` and `$_SERVER` automagically.",
            "keywords": [
                "dotenv",
                "env",
                "environment"
            ],
            "support": {
                "issues": "https://github.com/vlucas/phpdotenv/issues",
                "source": "https://github.com/vlucas/phpdotenv/tree/v5.6.2"
            },
            "funding": [
                {
                    "url": "https://github.com/GrahamCampbell",
                    "type": "github"
                },
                {
                    "url": "https://tidelift.com/funding/github/packagist/vlucas/phpdotenv",
                    "type": "tidelift"
                }
            ],
            "time": "2025-04-30T23:37:27+00:00"
        },
        {
            "name": "voku/portable-ascii",
            "version": "2.0.3",
            "source": {
                "type": "git",
                "url": "https://github.com/voku/portable-ascii.git",
                "reference": "b1d923f88091c6bf09699efcd7c8a1b1bfd7351d"
            },
            "dist": {
                "type": "zip",
                "url": "https://api.github.com/repos/voku/portable-ascii/zipball/b1d923f88091c6bf09699efcd7c8a1b1bfd7351d",
                "reference": "b1d923f88091c6bf09699efcd7c8a1b1bfd7351d",
                "shasum": ""
            },
            "require": {
                "php": ">=7.0.0"
            },
            "require-dev": {
                "phpunit/phpunit": "~6.0 || ~7.0 || ~9.0"
            },
            "suggest": {
                "ext-intl": "Use Intl for transliterator_transliterate() support"
            },
            "type": "library",
            "autoload": {
                "psr-4": {
                    "voku\\": "src/voku/"
                }
            },
            "notification-url": "https://packagist.org/downloads/",
            "license": [
                "MIT"
            ],
            "authors": [
                {
                    "name": "Lars Moelleken",
                    "homepage": "https://www.moelleken.org/"
                }
            ],
            "description": "Portable ASCII library - performance optimized (ascii) string functions for php.",
            "homepage": "https://github.com/voku/portable-ascii",
            "keywords": [
                "ascii",
                "clean",
                "php"
            ],
            "support": {
                "issues": "https://github.com/voku/portable-ascii/issues",
                "source": "https://github.com/voku/portable-ascii/tree/2.0.3"
            },
            "funding": [
                {
                    "url": "https://www.paypal.me/moelleken",
                    "type": "custom"
                },
                {
                    "url": "https://github.com/voku",
                    "type": "github"
                },
                {
                    "url": "https://opencollective.com/portable-ascii",
                    "type": "open_collective"
                },
                {
                    "url": "https://www.patreon.com/voku",
                    "type": "patreon"
                },
                {
                    "url": "https://tidelift.com/funding/github/packagist/voku/portable-ascii",
                    "type": "tidelift"
                }
            ],
            "time": "2024-11-21T01:49:47+00:00"
        },
        {
            "name": "webmozart/assert",
            "version": "1.11.0",
            "source": {
                "type": "git",
                "url": "https://github.com/webmozarts/assert.git",
                "reference": "11cb2199493b2f8a3b53e7f19068fc6aac760991"
            },
            "dist": {
                "type": "zip",
                "url": "https://api.github.com/repos/webmozarts/assert/zipball/11cb2199493b2f8a3b53e7f19068fc6aac760991",
                "reference": "11cb2199493b2f8a3b53e7f19068fc6aac760991",
                "shasum": ""
            },
            "require": {
                "ext-ctype": "*",
                "php": "^7.2 || ^8.0"
            },
            "conflict": {
                "phpstan/phpstan": "<0.12.20",
                "vimeo/psalm": "<4.6.1 || 4.6.2"
            },
            "require-dev": {
                "phpunit/phpunit": "^8.5.13"
            },
            "type": "library",
            "extra": {
                "branch-alias": {
                    "dev-master": "1.10-dev"
                }
            },
            "autoload": {
                "psr-4": {
                    "Webmozart\\Assert\\": "src/"
                }
            },
            "notification-url": "https://packagist.org/downloads/",
            "license": [
                "MIT"
            ],
            "authors": [
                {
                    "name": "Bernhard Schussek",
                    "email": "bschussek@gmail.com"
                }
            ],
            "description": "Assertions to validate method input/output with nice error messages.",
            "keywords": [
                "assert",
                "check",
                "validate"
            ],
            "support": {
                "issues": "https://github.com/webmozarts/assert/issues",
                "source": "https://github.com/webmozarts/assert/tree/1.11.0"
            },
            "time": "2022-06-03T18:03:27+00:00"
        },
        {
            "name": "yajra/laravel-datatables-oracle",
            "version": "v10.11.4",
            "source": {
                "type": "git",
                "url": "https://github.com/yajra/laravel-datatables.git",
                "reference": "a11dc9cf5ec7f7dc68ad0d5959c5e7aec0af29a5"
            },
            "dist": {
                "type": "zip",
                "url": "https://api.github.com/repos/yajra/laravel-datatables/zipball/a11dc9cf5ec7f7dc68ad0d5959c5e7aec0af29a5",
                "reference": "a11dc9cf5ec7f7dc68ad0d5959c5e7aec0af29a5",
                "shasum": ""
            },
            "require": {
                "illuminate/database": "^9|^10",
                "illuminate/filesystem": "^9|^10",
                "illuminate/http": "^9|^10",
                "illuminate/support": "^9|^10",
                "illuminate/view": "^9|^10",
                "php": "^8.0.2"
            },
            "require-dev": {
                "algolia/algoliasearch-client-php": "^3.4",
                "larastan/larastan": "^2.4",
                "laravel/scout": "^10.5",
                "meilisearch/meilisearch-php": "^1.4",
                "orchestra/testbench": "^8",
                "yajra/laravel-datatables-html": "^9.3.4|^10"
            },
            "suggest": {
                "yajra/laravel-datatables-buttons": "Plugin for server-side exporting of dataTables.",
                "yajra/laravel-datatables-editor": "Plugin to use DataTables Editor (requires a license).",
                "yajra/laravel-datatables-export": "Plugin for server-side exporting using livewire and queue worker.",
                "yajra/laravel-datatables-fractal": "Plugin for server-side response using Fractal.",
                "yajra/laravel-datatables-html": "Plugin for server-side HTML builder of dataTables."
            },
            "type": "library",
            "extra": {
                "laravel": {
                    "aliases": {
                        "DataTables": "Yajra\\DataTables\\Facades\\DataTables"
                    },
                    "providers": [
                        "Yajra\\DataTables\\DataTablesServiceProvider"
                    ]
                },
                "branch-alias": {
                    "dev-master": "10.x-dev"
                }
            },
            "autoload": {
                "files": [
                    "src/helper.php"
                ],
                "psr-4": {
                    "Yajra\\DataTables\\": "src/"
                }
            },
            "notification-url": "https://packagist.org/downloads/",
            "license": [
                "MIT"
            ],
            "authors": [
                {
                    "name": "Arjay Angeles",
                    "email": "aqangeles@gmail.com"
                }
            ],
            "description": "jQuery DataTables API for Laravel 4|5|6|7|8|9|10",
            "keywords": [
                "datatables",
                "jquery",
                "laravel"
            ],
            "support": {
                "issues": "https://github.com/yajra/laravel-datatables/issues",
                "source": "https://github.com/yajra/laravel-datatables/tree/v10.11.4"
            },
            "funding": [
                {
                    "url": "https://github.com/sponsors/yajra",
                    "type": "github"
                }
            ],
            "time": "2024-02-28T05:00:23+00:00"
        }
    ],
    "packages-dev": [
        {
            "name": "fakerphp/faker",
            "version": "v1.24.1",
            "source": {
                "type": "git",
                "url": "https://github.com/FakerPHP/Faker.git",
                "reference": "e0ee18eb1e6dc3cda3ce9fd97e5a0689a88a64b5"
            },
            "dist": {
                "type": "zip",
                "url": "https://api.github.com/repos/FakerPHP/Faker/zipball/e0ee18eb1e6dc3cda3ce9fd97e5a0689a88a64b5",
                "reference": "e0ee18eb1e6dc3cda3ce9fd97e5a0689a88a64b5",
                "shasum": ""
            },
            "require": {
                "php": "^7.4 || ^8.0",
                "psr/container": "^1.0 || ^2.0",
                "symfony/deprecation-contracts": "^2.2 || ^3.0"
            },
            "conflict": {
                "fzaninotto/faker": "*"
            },
            "require-dev": {
                "bamarni/composer-bin-plugin": "^1.4.1",
                "doctrine/persistence": "^1.3 || ^2.0",
                "ext-intl": "*",
                "phpunit/phpunit": "^9.5.26",
                "symfony/phpunit-bridge": "^5.4.16"
            },
            "suggest": {
                "doctrine/orm": "Required to use Faker\\ORM\\Doctrine",
                "ext-curl": "Required by Faker\\Provider\\Image to download images.",
                "ext-dom": "Required by Faker\\Provider\\HtmlLorem for generating random HTML.",
                "ext-iconv": "Required by Faker\\Provider\\ru_RU\\Text::realText() for generating real Russian text.",
                "ext-mbstring": "Required for multibyte Unicode string functionality."
            },
            "type": "library",
            "autoload": {
                "psr-4": {
                    "Faker\\": "src/Faker/"
                }
            },
            "notification-url": "https://packagist.org/downloads/",
            "license": [
                "MIT"
            ],
            "authors": [
                {
                    "name": "François Zaninotto"
                }
            ],
            "description": "Faker is a PHP library that generates fake data for you.",
            "keywords": [
                "data",
                "faker",
                "fixtures"
            ],
            "support": {
                "issues": "https://github.com/FakerPHP/Faker/issues",
                "source": "https://github.com/FakerPHP/Faker/tree/v1.24.1"
            },
            "time": "2024-11-21T13:46:39+00:00"
        },
        {
            "name": "filp/whoops",
            "version": "2.18.3",
            "source": {
                "type": "git",
                "url": "https://github.com/filp/whoops.git",
                "reference": "59a123a3d459c5a23055802237cb317f609867e5"
            },
            "dist": {
                "type": "zip",
                "url": "https://api.github.com/repos/filp/whoops/zipball/59a123a3d459c5a23055802237cb317f609867e5",
                "reference": "59a123a3d459c5a23055802237cb317f609867e5",
                "shasum": ""
            },
            "require": {
                "php": "^7.1 || ^8.0",
                "psr/log": "^1.0.1 || ^2.0 || ^3.0"
            },
            "require-dev": {
                "mockery/mockery": "^1.0",
                "phpunit/phpunit": "^7.5.20 || ^8.5.8 || ^9.3.3",
                "symfony/var-dumper": "^4.0 || ^5.0"
            },
            "suggest": {
                "symfony/var-dumper": "Pretty print complex values better with var-dumper available",
                "whoops/soap": "Formats errors as SOAP responses"
            },
            "type": "library",
            "extra": {
                "branch-alias": {
                    "dev-master": "2.7-dev"
                }
            },
            "autoload": {
                "psr-4": {
                    "Whoops\\": "src/Whoops/"
                }
            },
            "notification-url": "https://packagist.org/downloads/",
            "license": [
                "MIT"
            ],
            "authors": [
                {
                    "name": "Filipe Dobreira",
                    "homepage": "https://github.com/filp",
                    "role": "Developer"
                }
            ],
            "description": "php error handling for cool kids",
            "homepage": "https://filp.github.io/whoops/",
            "keywords": [
                "error",
                "exception",
                "handling",
                "library",
                "throwable",
                "whoops"
            ],
            "support": {
                "issues": "https://github.com/filp/whoops/issues",
                "source": "https://github.com/filp/whoops/tree/2.18.3"
            },
            "funding": [
                {
                    "url": "https://github.com/denis-sokolov",
                    "type": "github"
                }
            ],
            "time": "2025-06-16T00:02:10+00:00"
        },
        {
            "name": "hamcrest/hamcrest-php",
            "version": "v2.1.1",
            "source": {
                "type": "git",
                "url": "https://github.com/hamcrest/hamcrest-php.git",
                "reference": "f8b1c0173b22fa6ec77a81fe63e5b01eba7e6487"
            },
            "dist": {
                "type": "zip",
                "url": "https://api.github.com/repos/hamcrest/hamcrest-php/zipball/f8b1c0173b22fa6ec77a81fe63e5b01eba7e6487",
                "reference": "f8b1c0173b22fa6ec77a81fe63e5b01eba7e6487",
                "shasum": ""
            },
            "require": {
                "php": "^7.4|^8.0"
            },
            "replace": {
                "cordoval/hamcrest-php": "*",
                "davedevelopment/hamcrest-php": "*",
                "kodova/hamcrest-php": "*"
            },
            "require-dev": {
                "phpunit/php-file-iterator": "^1.4 || ^2.0 || ^3.0",
                "phpunit/phpunit": "^4.8.36 || ^5.7 || ^6.5 || ^7.0 || ^8.0 || ^9.0"
            },
            "type": "library",
            "extra": {
                "branch-alias": {
                    "dev-master": "2.1-dev"
                }
            },
            "autoload": {
                "classmap": [
                    "hamcrest"
                ]
            },
            "notification-url": "https://packagist.org/downloads/",
            "license": [
                "BSD-3-Clause"
            ],
            "description": "This is the PHP port of Hamcrest Matchers",
            "keywords": [
                "test"
            ],
            "support": {
                "issues": "https://github.com/hamcrest/hamcrest-php/issues",
                "source": "https://github.com/hamcrest/hamcrest-php/tree/v2.1.1"
            },
            "time": "2025-04-30T06:54:44+00:00"
        },
        {
            "name": "laravel/pint",
            "version": "v1.20.0",
            "source": {
                "type": "git",
                "url": "https://github.com/laravel/pint.git",
                "reference": "53072e8ea22213a7ed168a8a15b96fbb8b82d44b"
            },
            "dist": {
                "type": "zip",
                "url": "https://api.github.com/repos/laravel/pint/zipball/53072e8ea22213a7ed168a8a15b96fbb8b82d44b",
                "reference": "53072e8ea22213a7ed168a8a15b96fbb8b82d44b",
                "shasum": ""
            },
            "require": {
                "ext-json": "*",
                "ext-mbstring": "*",
                "ext-tokenizer": "*",
                "ext-xml": "*",
                "php": "^8.1.0"
            },
            "require-dev": {
                "friendsofphp/php-cs-fixer": "^3.66.0",
                "illuminate/view": "^10.48.25",
                "larastan/larastan": "^2.9.12",
                "laravel-zero/framework": "^10.48.25",
                "mockery/mockery": "^1.6.12",
                "nunomaduro/termwind": "^1.17.0",
                "pestphp/pest": "^2.36.0"
            },
            "bin": [
                "builds/pint"
            ],
            "type": "project",
            "autoload": {
                "psr-4": {
                    "App\\": "app/",
                    "Database\\Seeders\\": "database/seeders/",
                    "Database\\Factories\\": "database/factories/"
                }
            },
            "notification-url": "https://packagist.org/downloads/",
            "license": [
                "MIT"
            ],
            "authors": [
                {
                    "name": "Nuno Maduro",
                    "email": "enunomaduro@gmail.com"
                }
            ],
            "description": "An opinionated code formatter for PHP.",
            "homepage": "https://laravel.com",
            "keywords": [
                "format",
                "formatter",
                "lint",
                "linter",
                "php"
            ],
            "support": {
                "issues": "https://github.com/laravel/pint/issues",
                "source": "https://github.com/laravel/pint"
            },
            "time": "2025-01-14T16:20:53+00:00"
        },
        {
            "name": "laravel/sail",
            "version": "v1.44.0",
            "source": {
                "type": "git",
                "url": "https://github.com/laravel/sail.git",
                "reference": "a09097bd2a8a38e23ac472fa6a6cf5b0d1c1d3fe"
            },
            "dist": {
                "type": "zip",
                "url": "https://api.github.com/repos/laravel/sail/zipball/a09097bd2a8a38e23ac472fa6a6cf5b0d1c1d3fe",
                "reference": "a09097bd2a8a38e23ac472fa6a6cf5b0d1c1d3fe",
                "shasum": ""
            },
            "require": {
                "illuminate/console": "^9.52.16|^10.0|^11.0|^12.0",
                "illuminate/contracts": "^9.52.16|^10.0|^11.0|^12.0",
                "illuminate/support": "^9.52.16|^10.0|^11.0|^12.0",
                "php": "^8.0",
                "symfony/console": "^6.0|^7.0",
                "symfony/yaml": "^6.0|^7.0"
            },
            "require-dev": {
                "orchestra/testbench": "^7.0|^8.0|^9.0|^10.0",
                "phpstan/phpstan": "^1.10"
            },
            "bin": [
                "bin/sail"
            ],
            "type": "library",
            "extra": {
                "laravel": {
                    "providers": [
                        "Laravel\\Sail\\SailServiceProvider"
                    ]
                }
            },
            "autoload": {
                "psr-4": {
                    "Laravel\\Sail\\": "src/"
                }
            },
            "notification-url": "https://packagist.org/downloads/",
            "license": [
                "MIT"
            ],
            "authors": [
                {
                    "name": "Taylor Otwell",
                    "email": "taylor@laravel.com"
                }
            ],
            "description": "Docker files for running a basic Laravel application.",
            "keywords": [
                "docker",
                "laravel"
            ],
            "support": {
                "issues": "https://github.com/laravel/sail/issues",
                "source": "https://github.com/laravel/sail"
            },
            "time": "2025-07-04T16:17:06+00:00"
        },
        {
            "name": "mockery/mockery",
            "version": "1.6.12",
            "source": {
                "type": "git",
                "url": "https://github.com/mockery/mockery.git",
                "reference": "1f4efdd7d3beafe9807b08156dfcb176d18f1699"
            },
            "dist": {
                "type": "zip",
                "url": "https://api.github.com/repos/mockery/mockery/zipball/1f4efdd7d3beafe9807b08156dfcb176d18f1699",
                "reference": "1f4efdd7d3beafe9807b08156dfcb176d18f1699",
                "shasum": ""
            },
            "require": {
                "hamcrest/hamcrest-php": "^2.0.1",
                "lib-pcre": ">=7.0",
                "php": ">=7.3"
            },
            "conflict": {
                "phpunit/phpunit": "<8.0"
            },
            "require-dev": {
                "phpunit/phpunit": "^8.5 || ^9.6.17",
                "symplify/easy-coding-standard": "^12.1.14"
            },
            "type": "library",
            "autoload": {
                "files": [
                    "library/helpers.php",
                    "library/Mockery.php"
                ],
                "psr-4": {
                    "Mockery\\": "library/Mockery"
                }
            },
            "notification-url": "https://packagist.org/downloads/",
            "license": [
                "BSD-3-Clause"
            ],
            "authors": [
                {
                    "name": "Pádraic Brady",
                    "email": "padraic.brady@gmail.com",
                    "homepage": "https://github.com/padraic",
                    "role": "Author"
                },
                {
                    "name": "Dave Marshall",
                    "email": "dave.marshall@atstsolutions.co.uk",
                    "homepage": "https://davedevelopment.co.uk",
                    "role": "Developer"
                },
                {
                    "name": "Nathanael Esayeas",
                    "email": "nathanael.esayeas@protonmail.com",
                    "homepage": "https://github.com/ghostwriter",
                    "role": "Lead Developer"
                }
            ],
            "description": "Mockery is a simple yet flexible PHP mock object framework",
            "homepage": "https://github.com/mockery/mockery",
            "keywords": [
                "BDD",
                "TDD",
                "library",
                "mock",
                "mock objects",
                "mockery",
                "stub",
                "test",
                "test double",
                "testing"
            ],
            "support": {
                "docs": "https://docs.mockery.io/",
                "issues": "https://github.com/mockery/mockery/issues",
                "rss": "https://github.com/mockery/mockery/releases.atom",
                "security": "https://github.com/mockery/mockery/security/advisories",
                "source": "https://github.com/mockery/mockery"
            },
            "time": "2024-05-16T03:13:13+00:00"
        },
        {
            "name": "myclabs/deep-copy",
            "version": "1.13.3",
            "source": {
                "type": "git",
                "url": "https://github.com/myclabs/DeepCopy.git",
                "reference": "faed855a7b5f4d4637717c2b3863e277116beb36"
            },
            "dist": {
                "type": "zip",
                "url": "https://api.github.com/repos/myclabs/DeepCopy/zipball/faed855a7b5f4d4637717c2b3863e277116beb36",
                "reference": "faed855a7b5f4d4637717c2b3863e277116beb36",
                "shasum": ""
            },
            "require": {
                "php": "^7.1 || ^8.0"
            },
            "conflict": {
                "doctrine/collections": "<1.6.8",
                "doctrine/common": "<2.13.3 || >=3 <3.2.2"
            },
            "require-dev": {
                "doctrine/collections": "^1.6.8",
                "doctrine/common": "^2.13.3 || ^3.2.2",
                "phpspec/prophecy": "^1.10",
                "phpunit/phpunit": "^7.5.20 || ^8.5.23 || ^9.5.13"
            },
            "type": "library",
            "autoload": {
                "files": [
                    "src/DeepCopy/deep_copy.php"
                ],
                "psr-4": {
                    "DeepCopy\\": "src/DeepCopy/"
                }
            },
            "notification-url": "https://packagist.org/downloads/",
            "license": [
                "MIT"
            ],
            "description": "Create deep copies (clones) of your objects",
            "keywords": [
                "clone",
                "copy",
                "duplicate",
                "object",
                "object graph"
            ],
            "support": {
                "issues": "https://github.com/myclabs/DeepCopy/issues",
                "source": "https://github.com/myclabs/DeepCopy/tree/1.13.3"
            },
            "funding": [
                {
                    "url": "https://tidelift.com/funding/github/packagist/myclabs/deep-copy",
                    "type": "tidelift"
                }
            ],
            "time": "2025-07-05T12:25:42+00:00"
        },
        {
            "name": "nunomaduro/collision",
            "version": "v7.12.0",
            "source": {
                "type": "git",
                "url": "https://github.com/nunomaduro/collision.git",
                "reference": "995245421d3d7593a6960822063bdba4f5d7cf1a"
            },
            "dist": {
                "type": "zip",
                "url": "https://api.github.com/repos/nunomaduro/collision/zipball/995245421d3d7593a6960822063bdba4f5d7cf1a",
                "reference": "995245421d3d7593a6960822063bdba4f5d7cf1a",
                "shasum": ""
            },
            "require": {
                "filp/whoops": "^2.17.0",
                "nunomaduro/termwind": "^1.17.0",
                "php": "^8.1.0",
                "symfony/console": "^6.4.17"
            },
            "conflict": {
                "laravel/framework": ">=11.0.0"
            },
            "require-dev": {
                "brianium/paratest": "^7.4.8",
                "laravel/framework": "^10.48.29",
                "laravel/pint": "^1.21.2",
                "laravel/sail": "^1.41.0",
                "laravel/sanctum": "^3.3.3",
                "laravel/tinker": "^2.10.1",
                "nunomaduro/larastan": "^2.10.0",
                "orchestra/testbench-core": "^8.35.0",
                "pestphp/pest": "^2.36.0",
                "phpunit/phpunit": "^10.5.36",
                "sebastian/environment": "^6.1.0",
                "spatie/laravel-ignition": "^2.9.1"
            },
            "type": "library",
            "extra": {
                "laravel": {
                    "providers": [
                        "NunoMaduro\\Collision\\Adapters\\Laravel\\CollisionServiceProvider"
                    ]
                }
            },
            "autoload": {
                "files": [
                    "./src/Adapters/Phpunit/Autoload.php"
                ],
                "psr-4": {
                    "NunoMaduro\\Collision\\": "src/"
                }
            },
            "notification-url": "https://packagist.org/downloads/",
            "license": [
                "MIT"
            ],
            "authors": [
                {
                    "name": "Nuno Maduro",
                    "email": "enunomaduro@gmail.com"
                }
            ],
            "description": "Cli error handling for console/command-line PHP applications.",
            "keywords": [
                "artisan",
                "cli",
                "command-line",
                "console",
                "error",
                "handling",
                "laravel",
                "laravel-zero",
                "php",
                "symfony"
            ],
            "support": {
                "issues": "https://github.com/nunomaduro/collision/issues",
                "source": "https://github.com/nunomaduro/collision"
            },
            "funding": [
                {
                    "url": "https://www.paypal.com/paypalme/enunomaduro",
                    "type": "custom"
                },
                {
                    "url": "https://github.com/nunomaduro",
                    "type": "github"
                },
                {
                    "url": "https://www.patreon.com/nunomaduro",
                    "type": "patreon"
                }
            ],
            "time": "2025-03-14T22:35:49+00:00"
        },
        {
            "name": "phar-io/manifest",
            "version": "2.0.4",
            "source": {
                "type": "git",
                "url": "https://github.com/phar-io/manifest.git",
                "reference": "54750ef60c58e43759730615a392c31c80e23176"
            },
            "dist": {
                "type": "zip",
                "url": "https://api.github.com/repos/phar-io/manifest/zipball/54750ef60c58e43759730615a392c31c80e23176",
                "reference": "54750ef60c58e43759730615a392c31c80e23176",
                "shasum": ""
            },
            "require": {
                "ext-dom": "*",
                "ext-libxml": "*",
                "ext-phar": "*",
                "ext-xmlwriter": "*",
                "phar-io/version": "^3.0.1",
                "php": "^7.2 || ^8.0"
            },
            "type": "library",
            "extra": {
                "branch-alias": {
                    "dev-master": "2.0.x-dev"
                }
            },
            "autoload": {
                "classmap": [
                    "src/"
                ]
            },
            "notification-url": "https://packagist.org/downloads/",
            "license": [
                "BSD-3-Clause"
            ],
            "authors": [
                {
                    "name": "Arne Blankerts",
                    "email": "arne@blankerts.de",
                    "role": "Developer"
                },
                {
                    "name": "Sebastian Heuer",
                    "email": "sebastian@phpeople.de",
                    "role": "Developer"
                },
                {
                    "name": "Sebastian Bergmann",
                    "email": "sebastian@phpunit.de",
                    "role": "Developer"
                }
            ],
            "description": "Component for reading phar.io manifest information from a PHP Archive (PHAR)",
            "support": {
                "issues": "https://github.com/phar-io/manifest/issues",
                "source": "https://github.com/phar-io/manifest/tree/2.0.4"
            },
            "funding": [
                {
                    "url": "https://github.com/theseer",
                    "type": "github"
                }
            ],
            "time": "2024-03-03T12:33:53+00:00"
        },
        {
            "name": "phar-io/version",
            "version": "3.2.1",
            "source": {
                "type": "git",
                "url": "https://github.com/phar-io/version.git",
                "reference": "4f7fd7836c6f332bb2933569e566a0d6c4cbed74"
            },
            "dist": {
                "type": "zip",
                "url": "https://api.github.com/repos/phar-io/version/zipball/4f7fd7836c6f332bb2933569e566a0d6c4cbed74",
                "reference": "4f7fd7836c6f332bb2933569e566a0d6c4cbed74",
                "shasum": ""
            },
            "require": {
                "php": "^7.2 || ^8.0"
            },
            "type": "library",
            "autoload": {
                "classmap": [
                    "src/"
                ]
            },
            "notification-url": "https://packagist.org/downloads/",
            "license": [
                "BSD-3-Clause"
            ],
            "authors": [
                {
                    "name": "Arne Blankerts",
                    "email": "arne@blankerts.de",
                    "role": "Developer"
                },
                {
                    "name": "Sebastian Heuer",
                    "email": "sebastian@phpeople.de",
                    "role": "Developer"
                },
                {
                    "name": "Sebastian Bergmann",
                    "email": "sebastian@phpunit.de",
                    "role": "Developer"
                }
            ],
            "description": "Library for handling version information and constraints",
            "support": {
                "issues": "https://github.com/phar-io/version/issues",
                "source": "https://github.com/phar-io/version/tree/3.2.1"
            },
            "time": "2022-02-21T01:04:05+00:00"
        },
        {
            "name": "phpunit/php-code-coverage",
            "version": "10.1.16",
            "source": {
                "type": "git",
                "url": "https://github.com/sebastianbergmann/php-code-coverage.git",
                "reference": "7e308268858ed6baedc8704a304727d20bc07c77"
            },
            "dist": {
                "type": "zip",
                "url": "https://api.github.com/repos/sebastianbergmann/php-code-coverage/zipball/7e308268858ed6baedc8704a304727d20bc07c77",
                "reference": "7e308268858ed6baedc8704a304727d20bc07c77",
                "shasum": ""
            },
            "require": {
                "ext-dom": "*",
                "ext-libxml": "*",
                "ext-xmlwriter": "*",
                "nikic/php-parser": "^4.19.1 || ^5.1.0",
                "php": ">=8.1",
                "phpunit/php-file-iterator": "^4.1.0",
                "phpunit/php-text-template": "^3.0.1",
                "sebastian/code-unit-reverse-lookup": "^3.0.0",
                "sebastian/complexity": "^3.2.0",
                "sebastian/environment": "^6.1.0",
                "sebastian/lines-of-code": "^2.0.2",
                "sebastian/version": "^4.0.1",
                "theseer/tokenizer": "^1.2.3"
            },
            "require-dev": {
                "phpunit/phpunit": "^10.1"
            },
            "suggest": {
                "ext-pcov": "PHP extension that provides line coverage",
                "ext-xdebug": "PHP extension that provides line coverage as well as branch and path coverage"
            },
            "type": "library",
            "extra": {
                "branch-alias": {
                    "dev-main": "10.1.x-dev"
                }
            },
            "autoload": {
                "classmap": [
                    "src/"
                ]
            },
            "notification-url": "https://packagist.org/downloads/",
            "license": [
                "BSD-3-Clause"
            ],
            "authors": [
                {
                    "name": "Sebastian Bergmann",
                    "email": "sebastian@phpunit.de",
                    "role": "lead"
                }
            ],
            "description": "Library that provides collection, processing, and rendering functionality for PHP code coverage information.",
            "homepage": "https://github.com/sebastianbergmann/php-code-coverage",
            "keywords": [
                "coverage",
                "testing",
                "xunit"
            ],
            "support": {
                "issues": "https://github.com/sebastianbergmann/php-code-coverage/issues",
                "security": "https://github.com/sebastianbergmann/php-code-coverage/security/policy",
                "source": "https://github.com/sebastianbergmann/php-code-coverage/tree/10.1.16"
            },
            "funding": [
                {
                    "url": "https://github.com/sebastianbergmann",
                    "type": "github"
                }
            ],
            "time": "2024-08-22T04:31:57+00:00"
        },
        {
            "name": "phpunit/php-file-iterator",
            "version": "4.1.0",
            "source": {
                "type": "git",
                "url": "https://github.com/sebastianbergmann/php-file-iterator.git",
                "reference": "a95037b6d9e608ba092da1b23931e537cadc3c3c"
            },
            "dist": {
                "type": "zip",
                "url": "https://api.github.com/repos/sebastianbergmann/php-file-iterator/zipball/a95037b6d9e608ba092da1b23931e537cadc3c3c",
                "reference": "a95037b6d9e608ba092da1b23931e537cadc3c3c",
                "shasum": ""
            },
            "require": {
                "php": ">=8.1"
            },
            "require-dev": {
                "phpunit/phpunit": "^10.0"
            },
            "type": "library",
            "extra": {
                "branch-alias": {
                    "dev-main": "4.0-dev"
                }
            },
            "autoload": {
                "classmap": [
                    "src/"
                ]
            },
            "notification-url": "https://packagist.org/downloads/",
            "license": [
                "BSD-3-Clause"
            ],
            "authors": [
                {
                    "name": "Sebastian Bergmann",
                    "email": "sebastian@phpunit.de",
                    "role": "lead"
                }
            ],
            "description": "FilterIterator implementation that filters files based on a list of suffixes.",
            "homepage": "https://github.com/sebastianbergmann/php-file-iterator/",
            "keywords": [
                "filesystem",
                "iterator"
            ],
            "support": {
                "issues": "https://github.com/sebastianbergmann/php-file-iterator/issues",
                "security": "https://github.com/sebastianbergmann/php-file-iterator/security/policy",
                "source": "https://github.com/sebastianbergmann/php-file-iterator/tree/4.1.0"
            },
            "funding": [
                {
                    "url": "https://github.com/sebastianbergmann",
                    "type": "github"
                }
            ],
            "time": "2023-08-31T06:24:48+00:00"
        },
        {
            "name": "phpunit/php-invoker",
            "version": "4.0.0",
            "source": {
                "type": "git",
                "url": "https://github.com/sebastianbergmann/php-invoker.git",
                "reference": "f5e568ba02fa5ba0ddd0f618391d5a9ea50b06d7"
            },
            "dist": {
                "type": "zip",
                "url": "https://api.github.com/repos/sebastianbergmann/php-invoker/zipball/f5e568ba02fa5ba0ddd0f618391d5a9ea50b06d7",
                "reference": "f5e568ba02fa5ba0ddd0f618391d5a9ea50b06d7",
                "shasum": ""
            },
            "require": {
                "php": ">=8.1"
            },
            "require-dev": {
                "ext-pcntl": "*",
                "phpunit/phpunit": "^10.0"
            },
            "suggest": {
                "ext-pcntl": "*"
            },
            "type": "library",
            "extra": {
                "branch-alias": {
                    "dev-main": "4.0-dev"
                }
            },
            "autoload": {
                "classmap": [
                    "src/"
                ]
            },
            "notification-url": "https://packagist.org/downloads/",
            "license": [
                "BSD-3-Clause"
            ],
            "authors": [
                {
                    "name": "Sebastian Bergmann",
                    "email": "sebastian@phpunit.de",
                    "role": "lead"
                }
            ],
            "description": "Invoke callables with a timeout",
            "homepage": "https://github.com/sebastianbergmann/php-invoker/",
            "keywords": [
                "process"
            ],
            "support": {
                "issues": "https://github.com/sebastianbergmann/php-invoker/issues",
                "source": "https://github.com/sebastianbergmann/php-invoker/tree/4.0.0"
            },
            "funding": [
                {
                    "url": "https://github.com/sebastianbergmann",
                    "type": "github"
                }
            ],
            "time": "2023-02-03T06:56:09+00:00"
        },
        {
            "name": "phpunit/php-text-template",
            "version": "3.0.1",
            "source": {
                "type": "git",
                "url": "https://github.com/sebastianbergmann/php-text-template.git",
                "reference": "0c7b06ff49e3d5072f057eb1fa59258bf287a748"
            },
            "dist": {
                "type": "zip",
                "url": "https://api.github.com/repos/sebastianbergmann/php-text-template/zipball/0c7b06ff49e3d5072f057eb1fa59258bf287a748",
                "reference": "0c7b06ff49e3d5072f057eb1fa59258bf287a748",
                "shasum": ""
            },
            "require": {
                "php": ">=8.1"
            },
            "require-dev": {
                "phpunit/phpunit": "^10.0"
            },
            "type": "library",
            "extra": {
                "branch-alias": {
                    "dev-main": "3.0-dev"
                }
            },
            "autoload": {
                "classmap": [
                    "src/"
                ]
            },
            "notification-url": "https://packagist.org/downloads/",
            "license": [
                "BSD-3-Clause"
            ],
            "authors": [
                {
                    "name": "Sebastian Bergmann",
                    "email": "sebastian@phpunit.de",
                    "role": "lead"
                }
            ],
            "description": "Simple template engine.",
            "homepage": "https://github.com/sebastianbergmann/php-text-template/",
            "keywords": [
                "template"
            ],
            "support": {
                "issues": "https://github.com/sebastianbergmann/php-text-template/issues",
                "security": "https://github.com/sebastianbergmann/php-text-template/security/policy",
                "source": "https://github.com/sebastianbergmann/php-text-template/tree/3.0.1"
            },
            "funding": [
                {
                    "url": "https://github.com/sebastianbergmann",
                    "type": "github"
                }
            ],
            "time": "2023-08-31T14:07:24+00:00"
        },
        {
            "name": "phpunit/php-timer",
            "version": "6.0.0",
            "source": {
                "type": "git",
                "url": "https://github.com/sebastianbergmann/php-timer.git",
                "reference": "e2a2d67966e740530f4a3343fe2e030ffdc1161d"
            },
            "dist": {
                "type": "zip",
                "url": "https://api.github.com/repos/sebastianbergmann/php-timer/zipball/e2a2d67966e740530f4a3343fe2e030ffdc1161d",
                "reference": "e2a2d67966e740530f4a3343fe2e030ffdc1161d",
                "shasum": ""
            },
            "require": {
                "php": ">=8.1"
            },
            "require-dev": {
                "phpunit/phpunit": "^10.0"
            },
            "type": "library",
            "extra": {
                "branch-alias": {
                    "dev-main": "6.0-dev"
                }
            },
            "autoload": {
                "classmap": [
                    "src/"
                ]
            },
            "notification-url": "https://packagist.org/downloads/",
            "license": [
                "BSD-3-Clause"
            ],
            "authors": [
                {
                    "name": "Sebastian Bergmann",
                    "email": "sebastian@phpunit.de",
                    "role": "lead"
                }
            ],
            "description": "Utility class for timing",
            "homepage": "https://github.com/sebastianbergmann/php-timer/",
            "keywords": [
                "timer"
            ],
            "support": {
                "issues": "https://github.com/sebastianbergmann/php-timer/issues",
                "source": "https://github.com/sebastianbergmann/php-timer/tree/6.0.0"
            },
            "funding": [
                {
                    "url": "https://github.com/sebastianbergmann",
                    "type": "github"
                }
            ],
            "time": "2023-02-03T06:57:52+00:00"
        },
        {
            "name": "phpunit/phpunit",
            "version": "10.5.48",
            "source": {
                "type": "git",
                "url": "https://github.com/sebastianbergmann/phpunit.git",
                "reference": "6e0a2bc39f6fae7617989d690d76c48e6d2eb541"
            },
            "dist": {
                "type": "zip",
                "url": "https://api.github.com/repos/sebastianbergmann/phpunit/zipball/6e0a2bc39f6fae7617989d690d76c48e6d2eb541",
                "reference": "6e0a2bc39f6fae7617989d690d76c48e6d2eb541",
                "shasum": ""
            },
            "require": {
                "ext-dom": "*",
                "ext-json": "*",
                "ext-libxml": "*",
                "ext-mbstring": "*",
                "ext-xml": "*",
                "ext-xmlwriter": "*",
                "myclabs/deep-copy": "^1.13.3",
                "phar-io/manifest": "^2.0.4",
                "phar-io/version": "^3.2.1",
                "php": ">=8.1",
                "phpunit/php-code-coverage": "^10.1.16",
                "phpunit/php-file-iterator": "^4.1.0",
                "phpunit/php-invoker": "^4.0.0",
                "phpunit/php-text-template": "^3.0.1",
                "phpunit/php-timer": "^6.0.0",
                "sebastian/cli-parser": "^2.0.1",
                "sebastian/code-unit": "^2.0.0",
                "sebastian/comparator": "^5.0.3",
                "sebastian/diff": "^5.1.1",
                "sebastian/environment": "^6.1.0",
                "sebastian/exporter": "^5.1.2",
                "sebastian/global-state": "^6.0.2",
                "sebastian/object-enumerator": "^5.0.0",
                "sebastian/recursion-context": "^5.0.0",
                "sebastian/type": "^4.0.0",
                "sebastian/version": "^4.0.1"
            },
            "suggest": {
                "ext-soap": "To be able to generate mocks based on WSDL files"
            },
            "bin": [
                "phpunit"
            ],
            "type": "library",
            "extra": {
                "branch-alias": {
                    "dev-main": "10.5-dev"
                }
            },
            "autoload": {
                "files": [
                    "src/Framework/Assert/Functions.php"
                ],
                "classmap": [
                    "src/"
                ]
            },
            "notification-url": "https://packagist.org/downloads/",
            "license": [
                "BSD-3-Clause"
            ],
            "authors": [
                {
                    "name": "Sebastian Bergmann",
                    "email": "sebastian@phpunit.de",
                    "role": "lead"
                }
            ],
            "description": "The PHP Unit Testing framework.",
            "homepage": "https://phpunit.de/",
            "keywords": [
                "phpunit",
                "testing",
                "xunit"
            ],
            "support": {
                "issues": "https://github.com/sebastianbergmann/phpunit/issues",
                "security": "https://github.com/sebastianbergmann/phpunit/security/policy",
                "source": "https://github.com/sebastianbergmann/phpunit/tree/10.5.48"
            },
            "funding": [
                {
                    "url": "https://phpunit.de/sponsors.html",
                    "type": "custom"
                },
                {
                    "url": "https://github.com/sebastianbergmann",
                    "type": "github"
                },
                {
                    "url": "https://liberapay.com/sebastianbergmann",
                    "type": "liberapay"
                },
                {
                    "url": "https://thanks.dev/u/gh/sebastianbergmann",
                    "type": "thanks_dev"
                },
                {
                    "url": "https://tidelift.com/funding/github/packagist/phpunit/phpunit",
                    "type": "tidelift"
                }
            ],
            "time": "2025-07-11T04:07:17+00:00"
        },
        {
            "name": "sebastian/cli-parser",
            "version": "2.0.1",
            "source": {
                "type": "git",
                "url": "https://github.com/sebastianbergmann/cli-parser.git",
                "reference": "c34583b87e7b7a8055bf6c450c2c77ce32a24084"
            },
            "dist": {
                "type": "zip",
                "url": "https://api.github.com/repos/sebastianbergmann/cli-parser/zipball/c34583b87e7b7a8055bf6c450c2c77ce32a24084",
                "reference": "c34583b87e7b7a8055bf6c450c2c77ce32a24084",
                "shasum": ""
            },
            "require": {
                "php": ">=8.1"
            },
            "require-dev": {
                "phpunit/phpunit": "^10.0"
            },
            "type": "library",
            "extra": {
                "branch-alias": {
                    "dev-main": "2.0-dev"
                }
            },
            "autoload": {
                "classmap": [
                    "src/"
                ]
            },
            "notification-url": "https://packagist.org/downloads/",
            "license": [
                "BSD-3-Clause"
            ],
            "authors": [
                {
                    "name": "Sebastian Bergmann",
                    "email": "sebastian@phpunit.de",
                    "role": "lead"
                }
            ],
            "description": "Library for parsing CLI options",
            "homepage": "https://github.com/sebastianbergmann/cli-parser",
            "support": {
                "issues": "https://github.com/sebastianbergmann/cli-parser/issues",
                "security": "https://github.com/sebastianbergmann/cli-parser/security/policy",
                "source": "https://github.com/sebastianbergmann/cli-parser/tree/2.0.1"
            },
            "funding": [
                {
                    "url": "https://github.com/sebastianbergmann",
                    "type": "github"
                }
            ],
            "time": "2024-03-02T07:12:49+00:00"
        },
        {
            "name": "sebastian/code-unit",
            "version": "2.0.0",
            "source": {
                "type": "git",
                "url": "https://github.com/sebastianbergmann/code-unit.git",
                "reference": "a81fee9eef0b7a76af11d121767abc44c104e503"
            },
            "dist": {
                "type": "zip",
                "url": "https://api.github.com/repos/sebastianbergmann/code-unit/zipball/a81fee9eef0b7a76af11d121767abc44c104e503",
                "reference": "a81fee9eef0b7a76af11d121767abc44c104e503",
                "shasum": ""
            },
            "require": {
                "php": ">=8.1"
            },
            "require-dev": {
                "phpunit/phpunit": "^10.0"
            },
            "type": "library",
            "extra": {
                "branch-alias": {
                    "dev-main": "2.0-dev"
                }
            },
            "autoload": {
                "classmap": [
                    "src/"
                ]
            },
            "notification-url": "https://packagist.org/downloads/",
            "license": [
                "BSD-3-Clause"
            ],
            "authors": [
                {
                    "name": "Sebastian Bergmann",
                    "email": "sebastian@phpunit.de",
                    "role": "lead"
                }
            ],
            "description": "Collection of value objects that represent the PHP code units",
            "homepage": "https://github.com/sebastianbergmann/code-unit",
            "support": {
                "issues": "https://github.com/sebastianbergmann/code-unit/issues",
                "source": "https://github.com/sebastianbergmann/code-unit/tree/2.0.0"
            },
            "funding": [
                {
                    "url": "https://github.com/sebastianbergmann",
                    "type": "github"
                }
            ],
            "time": "2023-02-03T06:58:43+00:00"
        },
        {
            "name": "sebastian/code-unit-reverse-lookup",
            "version": "3.0.0",
            "source": {
                "type": "git",
                "url": "https://github.com/sebastianbergmann/code-unit-reverse-lookup.git",
                "reference": "5e3a687f7d8ae33fb362c5c0743794bbb2420a1d"
            },
            "dist": {
                "type": "zip",
                "url": "https://api.github.com/repos/sebastianbergmann/code-unit-reverse-lookup/zipball/5e3a687f7d8ae33fb362c5c0743794bbb2420a1d",
                "reference": "5e3a687f7d8ae33fb362c5c0743794bbb2420a1d",
                "shasum": ""
            },
            "require": {
                "php": ">=8.1"
            },
            "require-dev": {
                "phpunit/phpunit": "^10.0"
            },
            "type": "library",
            "extra": {
                "branch-alias": {
                    "dev-main": "3.0-dev"
                }
            },
            "autoload": {
                "classmap": [
                    "src/"
                ]
            },
            "notification-url": "https://packagist.org/downloads/",
            "license": [
                "BSD-3-Clause"
            ],
            "authors": [
                {
                    "name": "Sebastian Bergmann",
                    "email": "sebastian@phpunit.de"
                }
            ],
            "description": "Looks up which function or method a line of code belongs to",
            "homepage": "https://github.com/sebastianbergmann/code-unit-reverse-lookup/",
            "support": {
                "issues": "https://github.com/sebastianbergmann/code-unit-reverse-lookup/issues",
                "source": "https://github.com/sebastianbergmann/code-unit-reverse-lookup/tree/3.0.0"
            },
            "funding": [
                {
                    "url": "https://github.com/sebastianbergmann",
                    "type": "github"
                }
            ],
            "time": "2023-02-03T06:59:15+00:00"
        },
        {
            "name": "sebastian/comparator",
            "version": "5.0.3",
            "source": {
                "type": "git",
                "url": "https://github.com/sebastianbergmann/comparator.git",
                "reference": "a18251eb0b7a2dcd2f7aa3d6078b18545ef0558e"
            },
            "dist": {
                "type": "zip",
                "url": "https://api.github.com/repos/sebastianbergmann/comparator/zipball/a18251eb0b7a2dcd2f7aa3d6078b18545ef0558e",
                "reference": "a18251eb0b7a2dcd2f7aa3d6078b18545ef0558e",
                "shasum": ""
            },
            "require": {
                "ext-dom": "*",
                "ext-mbstring": "*",
                "php": ">=8.1",
                "sebastian/diff": "^5.0",
                "sebastian/exporter": "^5.0"
            },
            "require-dev": {
                "phpunit/phpunit": "^10.5"
            },
            "type": "library",
            "extra": {
                "branch-alias": {
                    "dev-main": "5.0-dev"
                }
            },
            "autoload": {
                "classmap": [
                    "src/"
                ]
            },
            "notification-url": "https://packagist.org/downloads/",
            "license": [
                "BSD-3-Clause"
            ],
            "authors": [
                {
                    "name": "Sebastian Bergmann",
                    "email": "sebastian@phpunit.de"
                },
                {
                    "name": "Jeff Welch",
                    "email": "whatthejeff@gmail.com"
                },
                {
                    "name": "Volker Dusch",
                    "email": "github@wallbash.com"
                },
                {
                    "name": "Bernhard Schussek",
                    "email": "bschussek@2bepublished.at"
                }
            ],
            "description": "Provides the functionality to compare PHP values for equality",
            "homepage": "https://github.com/sebastianbergmann/comparator",
            "keywords": [
                "comparator",
                "compare",
                "equality"
            ],
            "support": {
                "issues": "https://github.com/sebastianbergmann/comparator/issues",
                "security": "https://github.com/sebastianbergmann/comparator/security/policy",
                "source": "https://github.com/sebastianbergmann/comparator/tree/5.0.3"
            },
            "funding": [
                {
                    "url": "https://github.com/sebastianbergmann",
                    "type": "github"
                }
            ],
            "time": "2024-10-18T14:56:07+00:00"
        },
        {
            "name": "sebastian/complexity",
            "version": "3.2.0",
            "source": {
                "type": "git",
                "url": "https://github.com/sebastianbergmann/complexity.git",
                "reference": "68ff824baeae169ec9f2137158ee529584553799"
            },
            "dist": {
                "type": "zip",
                "url": "https://api.github.com/repos/sebastianbergmann/complexity/zipball/68ff824baeae169ec9f2137158ee529584553799",
                "reference": "68ff824baeae169ec9f2137158ee529584553799",
                "shasum": ""
            },
            "require": {
                "nikic/php-parser": "^4.18 || ^5.0",
                "php": ">=8.1"
            },
            "require-dev": {
                "phpunit/phpunit": "^10.0"
            },
            "type": "library",
            "extra": {
                "branch-alias": {
                    "dev-main": "3.2-dev"
                }
            },
            "autoload": {
                "classmap": [
                    "src/"
                ]
            },
            "notification-url": "https://packagist.org/downloads/",
            "license": [
                "BSD-3-Clause"
            ],
            "authors": [
                {
                    "name": "Sebastian Bergmann",
                    "email": "sebastian@phpunit.de",
                    "role": "lead"
                }
            ],
            "description": "Library for calculating the complexity of PHP code units",
            "homepage": "https://github.com/sebastianbergmann/complexity",
            "support": {
                "issues": "https://github.com/sebastianbergmann/complexity/issues",
                "security": "https://github.com/sebastianbergmann/complexity/security/policy",
                "source": "https://github.com/sebastianbergmann/complexity/tree/3.2.0"
            },
            "funding": [
                {
                    "url": "https://github.com/sebastianbergmann",
                    "type": "github"
                }
            ],
            "time": "2023-12-21T08:37:17+00:00"
        },
        {
            "name": "sebastian/diff",
            "version": "5.1.1",
            "source": {
                "type": "git",
                "url": "https://github.com/sebastianbergmann/diff.git",
                "reference": "c41e007b4b62af48218231d6c2275e4c9b975b2e"
            },
            "dist": {
                "type": "zip",
                "url": "https://api.github.com/repos/sebastianbergmann/diff/zipball/c41e007b4b62af48218231d6c2275e4c9b975b2e",
                "reference": "c41e007b4b62af48218231d6c2275e4c9b975b2e",
                "shasum": ""
            },
            "require": {
                "php": ">=8.1"
            },
            "require-dev": {
                "phpunit/phpunit": "^10.0",
                "symfony/process": "^6.4"
            },
            "type": "library",
            "extra": {
                "branch-alias": {
                    "dev-main": "5.1-dev"
                }
            },
            "autoload": {
                "classmap": [
                    "src/"
                ]
            },
            "notification-url": "https://packagist.org/downloads/",
            "license": [
                "BSD-3-Clause"
            ],
            "authors": [
                {
                    "name": "Sebastian Bergmann",
                    "email": "sebastian@phpunit.de"
                },
                {
                    "name": "Kore Nordmann",
                    "email": "mail@kore-nordmann.de"
                }
            ],
            "description": "Diff implementation",
            "homepage": "https://github.com/sebastianbergmann/diff",
            "keywords": [
                "diff",
                "udiff",
                "unidiff",
                "unified diff"
            ],
            "support": {
                "issues": "https://github.com/sebastianbergmann/diff/issues",
                "security": "https://github.com/sebastianbergmann/diff/security/policy",
                "source": "https://github.com/sebastianbergmann/diff/tree/5.1.1"
            },
            "funding": [
                {
                    "url": "https://github.com/sebastianbergmann",
                    "type": "github"
                }
            ],
            "time": "2024-03-02T07:15:17+00:00"
        },
        {
            "name": "sebastian/environment",
            "version": "6.1.0",
            "source": {
                "type": "git",
                "url": "https://github.com/sebastianbergmann/environment.git",
                "reference": "8074dbcd93529b357029f5cc5058fd3e43666984"
            },
            "dist": {
                "type": "zip",
                "url": "https://api.github.com/repos/sebastianbergmann/environment/zipball/8074dbcd93529b357029f5cc5058fd3e43666984",
                "reference": "8074dbcd93529b357029f5cc5058fd3e43666984",
                "shasum": ""
            },
            "require": {
                "php": ">=8.1"
            },
            "require-dev": {
                "phpunit/phpunit": "^10.0"
            },
            "suggest": {
                "ext-posix": "*"
            },
            "type": "library",
            "extra": {
                "branch-alias": {
                    "dev-main": "6.1-dev"
                }
            },
            "autoload": {
                "classmap": [
                    "src/"
                ]
            },
            "notification-url": "https://packagist.org/downloads/",
            "license": [
                "BSD-3-Clause"
            ],
            "authors": [
                {
                    "name": "Sebastian Bergmann",
                    "email": "sebastian@phpunit.de"
                }
            ],
            "description": "Provides functionality to handle HHVM/PHP environments",
            "homepage": "https://github.com/sebastianbergmann/environment",
            "keywords": [
                "Xdebug",
                "environment",
                "hhvm"
            ],
            "support": {
                "issues": "https://github.com/sebastianbergmann/environment/issues",
                "security": "https://github.com/sebastianbergmann/environment/security/policy",
                "source": "https://github.com/sebastianbergmann/environment/tree/6.1.0"
            },
            "funding": [
                {
                    "url": "https://github.com/sebastianbergmann",
                    "type": "github"
                }
            ],
            "time": "2024-03-23T08:47:14+00:00"
        },
        {
            "name": "sebastian/exporter",
            "version": "5.1.2",
            "source": {
                "type": "git",
                "url": "https://github.com/sebastianbergmann/exporter.git",
                "reference": "955288482d97c19a372d3f31006ab3f37da47adf"
            },
            "dist": {
                "type": "zip",
                "url": "https://api.github.com/repos/sebastianbergmann/exporter/zipball/955288482d97c19a372d3f31006ab3f37da47adf",
                "reference": "955288482d97c19a372d3f31006ab3f37da47adf",
                "shasum": ""
            },
            "require": {
                "ext-mbstring": "*",
                "php": ">=8.1",
                "sebastian/recursion-context": "^5.0"
            },
            "require-dev": {
                "phpunit/phpunit": "^10.0"
            },
            "type": "library",
            "extra": {
                "branch-alias": {
                    "dev-main": "5.1-dev"
                }
            },
            "autoload": {
                "classmap": [
                    "src/"
                ]
            },
            "notification-url": "https://packagist.org/downloads/",
            "license": [
                "BSD-3-Clause"
            ],
            "authors": [
                {
                    "name": "Sebastian Bergmann",
                    "email": "sebastian@phpunit.de"
                },
                {
                    "name": "Jeff Welch",
                    "email": "whatthejeff@gmail.com"
                },
                {
                    "name": "Volker Dusch",
                    "email": "github@wallbash.com"
                },
                {
                    "name": "Adam Harvey",
                    "email": "aharvey@php.net"
                },
                {
                    "name": "Bernhard Schussek",
                    "email": "bschussek@gmail.com"
                }
            ],
            "description": "Provides the functionality to export PHP variables for visualization",
            "homepage": "https://www.github.com/sebastianbergmann/exporter",
            "keywords": [
                "export",
                "exporter"
            ],
            "support": {
                "issues": "https://github.com/sebastianbergmann/exporter/issues",
                "security": "https://github.com/sebastianbergmann/exporter/security/policy",
                "source": "https://github.com/sebastianbergmann/exporter/tree/5.1.2"
            },
            "funding": [
                {
                    "url": "https://github.com/sebastianbergmann",
                    "type": "github"
                }
            ],
            "time": "2024-03-02T07:17:12+00:00"
        },
        {
            "name": "sebastian/global-state",
            "version": "6.0.2",
            "source": {
                "type": "git",
                "url": "https://github.com/sebastianbergmann/global-state.git",
                "reference": "987bafff24ecc4c9ac418cab1145b96dd6e9cbd9"
            },
            "dist": {
                "type": "zip",
                "url": "https://api.github.com/repos/sebastianbergmann/global-state/zipball/987bafff24ecc4c9ac418cab1145b96dd6e9cbd9",
                "reference": "987bafff24ecc4c9ac418cab1145b96dd6e9cbd9",
                "shasum": ""
            },
            "require": {
                "php": ">=8.1",
                "sebastian/object-reflector": "^3.0",
                "sebastian/recursion-context": "^5.0"
            },
            "require-dev": {
                "ext-dom": "*",
                "phpunit/phpunit": "^10.0"
            },
            "type": "library",
            "extra": {
                "branch-alias": {
                    "dev-main": "6.0-dev"
                }
            },
            "autoload": {
                "classmap": [
                    "src/"
                ]
            },
            "notification-url": "https://packagist.org/downloads/",
            "license": [
                "BSD-3-Clause"
            ],
            "authors": [
                {
                    "name": "Sebastian Bergmann",
                    "email": "sebastian@phpunit.de"
                }
            ],
            "description": "Snapshotting of global state",
            "homepage": "https://www.github.com/sebastianbergmann/global-state",
            "keywords": [
                "global state"
            ],
            "support": {
                "issues": "https://github.com/sebastianbergmann/global-state/issues",
                "security": "https://github.com/sebastianbergmann/global-state/security/policy",
                "source": "https://github.com/sebastianbergmann/global-state/tree/6.0.2"
            },
            "funding": [
                {
                    "url": "https://github.com/sebastianbergmann",
                    "type": "github"
                }
            ],
            "time": "2024-03-02T07:19:19+00:00"
        },
        {
            "name": "sebastian/lines-of-code",
            "version": "2.0.2",
            "source": {
                "type": "git",
                "url": "https://github.com/sebastianbergmann/lines-of-code.git",
                "reference": "856e7f6a75a84e339195d48c556f23be2ebf75d0"
            },
            "dist": {
                "type": "zip",
                "url": "https://api.github.com/repos/sebastianbergmann/lines-of-code/zipball/856e7f6a75a84e339195d48c556f23be2ebf75d0",
                "reference": "856e7f6a75a84e339195d48c556f23be2ebf75d0",
                "shasum": ""
            },
            "require": {
                "nikic/php-parser": "^4.18 || ^5.0",
                "php": ">=8.1"
            },
            "require-dev": {
                "phpunit/phpunit": "^10.0"
            },
            "type": "library",
            "extra": {
                "branch-alias": {
                    "dev-main": "2.0-dev"
                }
            },
            "autoload": {
                "classmap": [
                    "src/"
                ]
            },
            "notification-url": "https://packagist.org/downloads/",
            "license": [
                "BSD-3-Clause"
            ],
            "authors": [
                {
                    "name": "Sebastian Bergmann",
                    "email": "sebastian@phpunit.de",
                    "role": "lead"
                }
            ],
            "description": "Library for counting the lines of code in PHP source code",
            "homepage": "https://github.com/sebastianbergmann/lines-of-code",
            "support": {
                "issues": "https://github.com/sebastianbergmann/lines-of-code/issues",
                "security": "https://github.com/sebastianbergmann/lines-of-code/security/policy",
                "source": "https://github.com/sebastianbergmann/lines-of-code/tree/2.0.2"
            },
            "funding": [
                {
                    "url": "https://github.com/sebastianbergmann",
                    "type": "github"
                }
            ],
            "time": "2023-12-21T08:38:20+00:00"
        },
        {
            "name": "sebastian/object-enumerator",
            "version": "5.0.0",
            "source": {
                "type": "git",
                "url": "https://github.com/sebastianbergmann/object-enumerator.git",
                "reference": "202d0e344a580d7f7d04b3fafce6933e59dae906"
            },
            "dist": {
                "type": "zip",
                "url": "https://api.github.com/repos/sebastianbergmann/object-enumerator/zipball/202d0e344a580d7f7d04b3fafce6933e59dae906",
                "reference": "202d0e344a580d7f7d04b3fafce6933e59dae906",
                "shasum": ""
            },
            "require": {
                "php": ">=8.1",
                "sebastian/object-reflector": "^3.0",
                "sebastian/recursion-context": "^5.0"
            },
            "require-dev": {
                "phpunit/phpunit": "^10.0"
            },
            "type": "library",
            "extra": {
                "branch-alias": {
                    "dev-main": "5.0-dev"
                }
            },
            "autoload": {
                "classmap": [
                    "src/"
                ]
            },
            "notification-url": "https://packagist.org/downloads/",
            "license": [
                "BSD-3-Clause"
            ],
            "authors": [
                {
                    "name": "Sebastian Bergmann",
                    "email": "sebastian@phpunit.de"
                }
            ],
            "description": "Traverses array structures and object graphs to enumerate all referenced objects",
            "homepage": "https://github.com/sebastianbergmann/object-enumerator/",
            "support": {
                "issues": "https://github.com/sebastianbergmann/object-enumerator/issues",
                "source": "https://github.com/sebastianbergmann/object-enumerator/tree/5.0.0"
            },
            "funding": [
                {
                    "url": "https://github.com/sebastianbergmann",
                    "type": "github"
                }
            ],
            "time": "2023-02-03T07:08:32+00:00"
        },
        {
            "name": "sebastian/object-reflector",
            "version": "3.0.0",
            "source": {
                "type": "git",
                "url": "https://github.com/sebastianbergmann/object-reflector.git",
                "reference": "24ed13d98130f0e7122df55d06c5c4942a577957"
            },
            "dist": {
                "type": "zip",
                "url": "https://api.github.com/repos/sebastianbergmann/object-reflector/zipball/24ed13d98130f0e7122df55d06c5c4942a577957",
                "reference": "24ed13d98130f0e7122df55d06c5c4942a577957",
                "shasum": ""
            },
            "require": {
                "php": ">=8.1"
            },
            "require-dev": {
                "phpunit/phpunit": "^10.0"
            },
            "type": "library",
            "extra": {
                "branch-alias": {
                    "dev-main": "3.0-dev"
                }
            },
            "autoload": {
                "classmap": [
                    "src/"
                ]
            },
            "notification-url": "https://packagist.org/downloads/",
            "license": [
                "BSD-3-Clause"
            ],
            "authors": [
                {
                    "name": "Sebastian Bergmann",
                    "email": "sebastian@phpunit.de"
                }
            ],
            "description": "Allows reflection of object attributes, including inherited and non-public ones",
            "homepage": "https://github.com/sebastianbergmann/object-reflector/",
            "support": {
                "issues": "https://github.com/sebastianbergmann/object-reflector/issues",
                "source": "https://github.com/sebastianbergmann/object-reflector/tree/3.0.0"
            },
            "funding": [
                {
                    "url": "https://github.com/sebastianbergmann",
                    "type": "github"
                }
            ],
            "time": "2023-02-03T07:06:18+00:00"
        },
        {
            "name": "sebastian/recursion-context",
            "version": "5.0.0",
            "source": {
                "type": "git",
                "url": "https://github.com/sebastianbergmann/recursion-context.git",
                "reference": "05909fb5bc7df4c52992396d0116aed689f93712"
            },
            "dist": {
                "type": "zip",
                "url": "https://api.github.com/repos/sebastianbergmann/recursion-context/zipball/05909fb5bc7df4c52992396d0116aed689f93712",
                "reference": "05909fb5bc7df4c52992396d0116aed689f93712",
                "shasum": ""
            },
            "require": {
                "php": ">=8.1"
            },
            "require-dev": {
                "phpunit/phpunit": "^10.0"
            },
            "type": "library",
            "extra": {
                "branch-alias": {
                    "dev-main": "5.0-dev"
                }
            },
            "autoload": {
                "classmap": [
                    "src/"
                ]
            },
            "notification-url": "https://packagist.org/downloads/",
            "license": [
                "BSD-3-Clause"
            ],
            "authors": [
                {
                    "name": "Sebastian Bergmann",
                    "email": "sebastian@phpunit.de"
                },
                {
                    "name": "Jeff Welch",
                    "email": "whatthejeff@gmail.com"
                },
                {
                    "name": "Adam Harvey",
                    "email": "aharvey@php.net"
                }
            ],
            "description": "Provides functionality to recursively process PHP variables",
            "homepage": "https://github.com/sebastianbergmann/recursion-context",
            "support": {
                "issues": "https://github.com/sebastianbergmann/recursion-context/issues",
                "source": "https://github.com/sebastianbergmann/recursion-context/tree/5.0.0"
            },
            "funding": [
                {
                    "url": "https://github.com/sebastianbergmann",
                    "type": "github"
                }
            ],
            "time": "2023-02-03T07:05:40+00:00"
        },
        {
            "name": "sebastian/type",
            "version": "4.0.0",
            "source": {
                "type": "git",
                "url": "https://github.com/sebastianbergmann/type.git",
                "reference": "462699a16464c3944eefc02ebdd77882bd3925bf"
            },
            "dist": {
                "type": "zip",
                "url": "https://api.github.com/repos/sebastianbergmann/type/zipball/462699a16464c3944eefc02ebdd77882bd3925bf",
                "reference": "462699a16464c3944eefc02ebdd77882bd3925bf",
                "shasum": ""
            },
            "require": {
                "php": ">=8.1"
            },
            "require-dev": {
                "phpunit/phpunit": "^10.0"
            },
            "type": "library",
            "extra": {
                "branch-alias": {
                    "dev-main": "4.0-dev"
                }
            },
            "autoload": {
                "classmap": [
                    "src/"
                ]
            },
            "notification-url": "https://packagist.org/downloads/",
            "license": [
                "BSD-3-Clause"
            ],
            "authors": [
                {
                    "name": "Sebastian Bergmann",
                    "email": "sebastian@phpunit.de",
                    "role": "lead"
                }
            ],
            "description": "Collection of value objects that represent the types of the PHP type system",
            "homepage": "https://github.com/sebastianbergmann/type",
            "support": {
                "issues": "https://github.com/sebastianbergmann/type/issues",
                "source": "https://github.com/sebastianbergmann/type/tree/4.0.0"
            },
            "funding": [
                {
                    "url": "https://github.com/sebastianbergmann",
                    "type": "github"
                }
            ],
            "time": "2023-02-03T07:10:45+00:00"
        },
        {
            "name": "sebastian/version",
            "version": "4.0.1",
            "source": {
                "type": "git",
                "url": "https://github.com/sebastianbergmann/version.git",
                "reference": "c51fa83a5d8f43f1402e3f32a005e6262244ef17"
            },
            "dist": {
                "type": "zip",
                "url": "https://api.github.com/repos/sebastianbergmann/version/zipball/c51fa83a5d8f43f1402e3f32a005e6262244ef17",
                "reference": "c51fa83a5d8f43f1402e3f32a005e6262244ef17",
                "shasum": ""
            },
            "require": {
                "php": ">=8.1"
            },
            "type": "library",
            "extra": {
                "branch-alias": {
                    "dev-main": "4.0-dev"
                }
            },
            "autoload": {
                "classmap": [
                    "src/"
                ]
            },
            "notification-url": "https://packagist.org/downloads/",
            "license": [
                "BSD-3-Clause"
            ],
            "authors": [
                {
                    "name": "Sebastian Bergmann",
                    "email": "sebastian@phpunit.de",
                    "role": "lead"
                }
            ],
            "description": "Library that helps with managing the version number of Git-hosted PHP projects",
            "homepage": "https://github.com/sebastianbergmann/version",
            "support": {
                "issues": "https://github.com/sebastianbergmann/version/issues",
                "source": "https://github.com/sebastianbergmann/version/tree/4.0.1"
            },
            "funding": [
                {
                    "url": "https://github.com/sebastianbergmann",
                    "type": "github"
                }
            ],
            "time": "2023-02-07T11:34:05+00:00"
        },
        {
            "name": "spatie/backtrace",
            "version": "1.7.4",
            "source": {
                "type": "git",
                "url": "https://github.com/spatie/backtrace.git",
                "reference": "cd37a49fce7137359ac30ecc44ef3e16404cccbe"
            },
            "dist": {
                "type": "zip",
                "url": "https://api.github.com/repos/spatie/backtrace/zipball/cd37a49fce7137359ac30ecc44ef3e16404cccbe",
                "reference": "cd37a49fce7137359ac30ecc44ef3e16404cccbe",
                "shasum": ""
            },
            "require": {
                "php": "^7.3 || ^8.0"
            },
            "require-dev": {
                "ext-json": "*",
                "laravel/serializable-closure": "^1.3 || ^2.0",
                "phpunit/phpunit": "^9.3 || ^11.4.3",
                "spatie/phpunit-snapshot-assertions": "^4.2 || ^5.1.6",
                "symfony/var-dumper": "^5.1 || ^6.0 || ^7.0"
            },
            "type": "library",
            "autoload": {
                "psr-4": {
                    "Spatie\\Backtrace\\": "src"
                }
            },
            "notification-url": "https://packagist.org/downloads/",
            "license": [
                "MIT"
            ],
            "authors": [
                {
                    "name": "Freek Van de Herten",
                    "email": "freek@spatie.be",
                    "homepage": "https://spatie.be",
                    "role": "Developer"
                }
            ],
            "description": "A better backtrace",
            "homepage": "https://github.com/spatie/backtrace",
            "keywords": [
                "Backtrace",
                "spatie"
            ],
            "support": {
                "source": "https://github.com/spatie/backtrace/tree/1.7.4"
            },
            "funding": [
                {
                    "url": "https://github.com/sponsors/spatie",
                    "type": "github"
                },
                {
                    "url": "https://spatie.be/open-source/support-us",
                    "type": "other"
                }
            ],
            "time": "2025-05-08T15:41:09+00:00"
        },
        {
            "name": "spatie/error-solutions",
            "version": "1.1.3",
            "source": {
                "type": "git",
                "url": "https://github.com/spatie/error-solutions.git",
                "reference": "e495d7178ca524f2dd0fe6a1d99a1e608e1c9936"
            },
            "dist": {
                "type": "zip",
                "url": "https://api.github.com/repos/spatie/error-solutions/zipball/e495d7178ca524f2dd0fe6a1d99a1e608e1c9936",
                "reference": "e495d7178ca524f2dd0fe6a1d99a1e608e1c9936",
                "shasum": ""
            },
            "require": {
                "php": "^8.0"
            },
            "require-dev": {
                "illuminate/broadcasting": "^10.0|^11.0|^12.0",
                "illuminate/cache": "^10.0|^11.0|^12.0",
                "illuminate/support": "^10.0|^11.0|^12.0",
                "livewire/livewire": "^2.11|^3.5.20",
                "openai-php/client": "^0.10.1",
                "orchestra/testbench": "8.22.3|^9.0|^10.0",
                "pestphp/pest": "^2.20|^3.0",
                "phpstan/phpstan": "^2.1",
                "psr/simple-cache": "^3.0",
                "psr/simple-cache-implementation": "^3.0",
                "spatie/ray": "^1.28",
                "symfony/cache": "^5.4|^6.0|^7.0",
                "symfony/process": "^5.4|^6.0|^7.0",
                "vlucas/phpdotenv": "^5.5"
            },
            "suggest": {
                "openai-php/client": "Require get solutions from OpenAI",
                "simple-cache-implementation": "To cache solutions from OpenAI"
            },
            "type": "library",
            "autoload": {
                "psr-4": {
                    "Spatie\\Ignition\\": "legacy/ignition",
                    "Spatie\\ErrorSolutions\\": "src",
                    "Spatie\\LaravelIgnition\\": "legacy/laravel-ignition"
                }
            },
            "notification-url": "https://packagist.org/downloads/",
            "license": [
                "MIT"
            ],
            "authors": [
                {
                    "name": "Ruben Van Assche",
                    "email": "ruben@spatie.be",
                    "role": "Developer"
                }
            ],
            "description": "This is my package error-solutions",
            "homepage": "https://github.com/spatie/error-solutions",
            "keywords": [
                "error-solutions",
                "spatie"
            ],
            "support": {
                "issues": "https://github.com/spatie/error-solutions/issues",
                "source": "https://github.com/spatie/error-solutions/tree/1.1.3"
            },
            "funding": [
                {
                    "url": "https://github.com/Spatie",
                    "type": "github"
                }
            ],
            "time": "2025-02-14T12:29:50+00:00"
        },
        {
            "name": "spatie/flare-client-php",
            "version": "1.10.1",
            "source": {
                "type": "git",
                "url": "https://github.com/spatie/flare-client-php.git",
                "reference": "bf1716eb98bd689451b071548ae9e70738dce62f"
            },
            "dist": {
                "type": "zip",
                "url": "https://api.github.com/repos/spatie/flare-client-php/zipball/bf1716eb98bd689451b071548ae9e70738dce62f",
                "reference": "bf1716eb98bd689451b071548ae9e70738dce62f",
                "shasum": ""
            },
            "require": {
                "illuminate/pipeline": "^8.0|^9.0|^10.0|^11.0|^12.0",
                "php": "^8.0",
                "spatie/backtrace": "^1.6.1",
                "symfony/http-foundation": "^5.2|^6.0|^7.0",
                "symfony/mime": "^5.2|^6.0|^7.0",
                "symfony/process": "^5.2|^6.0|^7.0",
                "symfony/var-dumper": "^5.2|^6.0|^7.0"
            },
            "require-dev": {
                "dms/phpunit-arraysubset-asserts": "^0.5.0",
                "pestphp/pest": "^1.20|^2.0",
                "phpstan/extension-installer": "^1.1",
                "phpstan/phpstan-deprecation-rules": "^1.0",
                "phpstan/phpstan-phpunit": "^1.0",
                "spatie/pest-plugin-snapshots": "^1.0|^2.0"
            },
            "type": "library",
            "extra": {
                "branch-alias": {
                    "dev-main": "1.3.x-dev"
                }
            },
            "autoload": {
                "files": [
                    "src/helpers.php"
                ],
                "psr-4": {
                    "Spatie\\FlareClient\\": "src"
                }
            },
            "notification-url": "https://packagist.org/downloads/",
            "license": [
                "MIT"
            ],
            "description": "Send PHP errors to Flare",
            "homepage": "https://github.com/spatie/flare-client-php",
            "keywords": [
                "exception",
                "flare",
                "reporting",
                "spatie"
            ],
            "support": {
                "issues": "https://github.com/spatie/flare-client-php/issues",
                "source": "https://github.com/spatie/flare-client-php/tree/1.10.1"
            },
            "funding": [
                {
                    "url": "https://github.com/spatie",
                    "type": "github"
                }
            ],
            "time": "2025-02-14T13:42:06+00:00"
        },
        {
            "name": "spatie/ignition",
            "version": "1.15.1",
            "source": {
                "type": "git",
                "url": "https://github.com/spatie/ignition.git",
                "reference": "31f314153020aee5af3537e507fef892ffbf8c85"
            },
            "dist": {
                "type": "zip",
                "url": "https://api.github.com/repos/spatie/ignition/zipball/31f314153020aee5af3537e507fef892ffbf8c85",
                "reference": "31f314153020aee5af3537e507fef892ffbf8c85",
                "shasum": ""
            },
            "require": {
                "ext-json": "*",
                "ext-mbstring": "*",
                "php": "^8.0",
                "spatie/error-solutions": "^1.0",
                "spatie/flare-client-php": "^1.7",
                "symfony/console": "^5.4|^6.0|^7.0",
                "symfony/var-dumper": "^5.4|^6.0|^7.0"
            },
            "require-dev": {
                "illuminate/cache": "^9.52|^10.0|^11.0|^12.0",
                "mockery/mockery": "^1.4",
                "pestphp/pest": "^1.20|^2.0",
                "phpstan/extension-installer": "^1.1",
                "phpstan/phpstan-deprecation-rules": "^1.0",
                "phpstan/phpstan-phpunit": "^1.0",
                "psr/simple-cache-implementation": "*",
                "symfony/cache": "^5.4|^6.0|^7.0",
                "symfony/process": "^5.4|^6.0|^7.0",
                "vlucas/phpdotenv": "^5.5"
            },
            "suggest": {
                "openai-php/client": "Require get solutions from OpenAI",
                "simple-cache-implementation": "To cache solutions from OpenAI"
            },
            "type": "library",
            "extra": {
                "branch-alias": {
                    "dev-main": "1.5.x-dev"
                }
            },
            "autoload": {
                "psr-4": {
                    "Spatie\\Ignition\\": "src"
                }
            },
            "notification-url": "https://packagist.org/downloads/",
            "license": [
                "MIT"
            ],
            "authors": [
                {
                    "name": "Spatie",
                    "email": "info@spatie.be",
                    "role": "Developer"
                }
            ],
            "description": "A beautiful error page for PHP applications.",
            "homepage": "https://flareapp.io/ignition",
            "keywords": [
                "error",
                "flare",
                "laravel",
                "page"
            ],
            "support": {
                "docs": "https://flareapp.io/docs/ignition-for-laravel/introduction",
                "forum": "https://twitter.com/flareappio",
                "issues": "https://github.com/spatie/ignition/issues",
                "source": "https://github.com/spatie/ignition"
            },
            "funding": [
                {
                    "url": "https://github.com/spatie",
                    "type": "github"
                }
            ],
            "time": "2025-02-21T14:31:39+00:00"
        },
        {
            "name": "spatie/laravel-ignition",
            "version": "2.9.1",
            "source": {
                "type": "git",
                "url": "https://github.com/spatie/laravel-ignition.git",
                "reference": "1baee07216d6748ebd3a65ba97381b051838707a"
            },
            "dist": {
                "type": "zip",
                "url": "https://api.github.com/repos/spatie/laravel-ignition/zipball/1baee07216d6748ebd3a65ba97381b051838707a",
                "reference": "1baee07216d6748ebd3a65ba97381b051838707a",
                "shasum": ""
            },
            "require": {
                "ext-curl": "*",
                "ext-json": "*",
                "ext-mbstring": "*",
                "illuminate/support": "^10.0|^11.0|^12.0",
                "php": "^8.1",
                "spatie/ignition": "^1.15",
                "symfony/console": "^6.2.3|^7.0",
                "symfony/var-dumper": "^6.2.3|^7.0"
            },
            "require-dev": {
                "livewire/livewire": "^2.11|^3.3.5",
                "mockery/mockery": "^1.5.1",
                "openai-php/client": "^0.8.1|^0.10",
                "orchestra/testbench": "8.22.3|^9.0|^10.0",
                "pestphp/pest": "^2.34|^3.7",
                "phpstan/extension-installer": "^1.3.1",
                "phpstan/phpstan-deprecation-rules": "^1.1.1|^2.0",
                "phpstan/phpstan-phpunit": "^1.3.16|^2.0",
                "vlucas/phpdotenv": "^5.5"
            },
            "suggest": {
                "openai-php/client": "Require get solutions from OpenAI",
                "psr/simple-cache-implementation": "Needed to cache solutions from OpenAI"
            },
            "type": "library",
            "extra": {
                "laravel": {
                    "aliases": {
                        "Flare": "Spatie\\LaravelIgnition\\Facades\\Flare"
                    },
                    "providers": [
                        "Spatie\\LaravelIgnition\\IgnitionServiceProvider"
                    ]
                }
            },
            "autoload": {
                "files": [
                    "src/helpers.php"
                ],
                "psr-4": {
                    "Spatie\\LaravelIgnition\\": "src"
                }
            },
            "notification-url": "https://packagist.org/downloads/",
            "license": [
                "MIT"
            ],
            "authors": [
                {
                    "name": "Spatie",
                    "email": "info@spatie.be",
                    "role": "Developer"
                }
            ],
            "description": "A beautiful error page for Laravel applications.",
            "homepage": "https://flareapp.io/ignition",
            "keywords": [
                "error",
                "flare",
                "laravel",
                "page"
            ],
            "support": {
                "docs": "https://flareapp.io/docs/ignition-for-laravel/introduction",
                "forum": "https://twitter.com/flareappio",
                "issues": "https://github.com/spatie/laravel-ignition/issues",
                "source": "https://github.com/spatie/laravel-ignition"
            },
            "funding": [
                {
                    "url": "https://github.com/spatie",
                    "type": "github"
                }
            ],
            "time": "2025-02-20T13:13:55+00:00"
        },
        {
            "name": "symfony/yaml",
            "version": "v6.4.23",
            "source": {
                "type": "git",
                "url": "https://github.com/symfony/yaml.git",
                "reference": "93e29e0deb5f1b2e360adfb389a20d25eb81a27b"
            },
            "dist": {
                "type": "zip",
                "url": "https://api.github.com/repos/symfony/yaml/zipball/93e29e0deb5f1b2e360adfb389a20d25eb81a27b",
                "reference": "93e29e0deb5f1b2e360adfb389a20d25eb81a27b",
                "shasum": ""
            },
            "require": {
                "php": ">=8.1",
                "symfony/deprecation-contracts": "^2.5|^3",
                "symfony/polyfill-ctype": "^1.8"
            },
            "conflict": {
                "symfony/console": "<5.4"
            },
            "require-dev": {
                "symfony/console": "^5.4|^6.0|^7.0"
            },
            "bin": [
                "Resources/bin/yaml-lint"
            ],
            "type": "library",
            "autoload": {
                "psr-4": {
                    "Symfony\\Component\\Yaml\\": ""
                },
                "exclude-from-classmap": [
                    "/Tests/"
                ]
            },
            "notification-url": "https://packagist.org/downloads/",
            "license": [
                "MIT"
            ],
            "authors": [
                {
                    "name": "Fabien Potencier",
                    "email": "fabien@symfony.com"
                },
                {
                    "name": "Symfony Community",
                    "homepage": "https://symfony.com/contributors"
                }
            ],
            "description": "Loads and dumps YAML files",
            "homepage": "https://symfony.com",
            "support": {
                "source": "https://github.com/symfony/yaml/tree/v6.4.23"
            },
            "funding": [
                {
                    "url": "https://symfony.com/sponsor",
                    "type": "custom"
                },
                {
                    "url": "https://github.com/fabpot",
                    "type": "github"
                },
                {
                    "url": "https://tidelift.com/funding/github/packagist/symfony/symfony",
                    "type": "tidelift"
                }
            ],
            "time": "2025-06-03T06:46:12+00:00"
        },
        {
            "name": "theseer/tokenizer",
            "version": "1.2.3",
            "source": {
                "type": "git",
                "url": "https://github.com/theseer/tokenizer.git",
                "reference": "737eda637ed5e28c3413cb1ebe8bb52cbf1ca7a2"
            },
            "dist": {
                "type": "zip",
                "url": "https://api.github.com/repos/theseer/tokenizer/zipball/737eda637ed5e28c3413cb1ebe8bb52cbf1ca7a2",
                "reference": "737eda637ed5e28c3413cb1ebe8bb52cbf1ca7a2",
                "shasum": ""
            },
            "require": {
                "ext-dom": "*",
                "ext-tokenizer": "*",
                "ext-xmlwriter": "*",
                "php": "^7.2 || ^8.0"
            },
            "type": "library",
            "autoload": {
                "classmap": [
                    "src/"
                ]
            },
            "notification-url": "https://packagist.org/downloads/",
            "license": [
                "BSD-3-Clause"
            ],
            "authors": [
                {
                    "name": "Arne Blankerts",
                    "email": "arne@blankerts.de",
                    "role": "Developer"
                }
            ],
            "description": "A small library for converting tokenized PHP source code into XML and potentially other formats",
            "support": {
                "issues": "https://github.com/theseer/tokenizer/issues",
                "source": "https://github.com/theseer/tokenizer/tree/1.2.3"
            },
            "funding": [
                {
                    "url": "https://github.com/theseer",
                    "type": "github"
                }
            ],
            "time": "2024-03-03T12:36:25+00:00"
        }
    ],
    "aliases": [],
    "minimum-stability": "dev",
    "stability-flags": {},
    "prefer-stable": true,
    "prefer-lowest": false,
    "platform": {
        "php": "^8.1"
    },
    "platform-dev": {},
    "plugin-api-version": "2.6.0"
}<|MERGE_RESOLUTION|>--- conflicted
+++ resolved
@@ -514,11 +514,7 @@
                 "issues": "https://github.com/dflydev/dflydev-dot-access-data/issues",
                 "source": "https://github.com/dflydev/dflydev-dot-access-data/tree/v3.0.3"
             },
-<<<<<<< HEAD
             "time": "2022-10-27T11:44:00+00:00"
-=======
-            "time": "2024-07-08T12:26:09+00:00"
->>>>>>> e87580fb
         },
         {
             "name": "doctrine/dbal",
